--- conflicted
+++ resolved
@@ -25,8 +25,6 @@
 include(cmake/celix_project/CelixProject.cmake)
 include(cmake/cmake_celix/UseCelix.cmake)
 
-<<<<<<< HEAD
-=======
 #find required packages
 find_package(ZLIB REQUIRED) #framework
 find_package(libuuid REQUIRED) #framework
@@ -71,7 +69,6 @@
     message( FATAL_ERROR "Building Celix using CMake 3.3 and makefiles is not supported due to a bug in the Makefile Generator (see Bug 15696). Please change the used CMake version - both, CMake 3.2 and CMake 3.4 are working fine. Or use a different generator (e.g. Ninja)." )
 ENDIF()
 
->>>>>>> 878791af
 # Options
 option(ENABLE_TESTING "Enables unit/bundle testing" FALSE)
 if (ENABLE_TESTING)
@@ -159,20 +156,14 @@
 endif()
 
 # Set version for the framework package/release
-<<<<<<< HEAD
-set(CELIX_MAJOR "2")
-set(CELIX_MINOR "3")
-set(CELIX_MICRO "0")
-=======
 if (NOT DEFINED CELIX_MAJOR)
     set(CELIX_MAJOR "2")
-    set(CELIX_MINOR "2")
-    set(CELIX_MICRO "1")
+    set(CELIX_MINOR "3")
+    set(CELIX_MICRO "0")
 endif ()
 
 # Default bundle version
 set(DEFAULT_VERSION 1.0.0)
->>>>>>> 878791af
 
 if (ENABLE_TESTING)
     enable_testing()
