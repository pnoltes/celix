--- conflicted
+++ resolved
@@ -26,23 +26,8 @@
 	set(BUNDLE_VERSION "0.1.0")
 	set(BUNDLE_NAME "bonjour_shell")
 
-<<<<<<< HEAD
-	add_bundle(bonjour_shell
+	add_celix_bundle(bonjour_shell
 		VERSION "1.0.0"
-=======
-	include_directories("${PROJECT_SOURCE_DIR}/utils/public/include")
-	include_directories("${PROJECT_SOURCE_DIR}/shell/public/include")
-	include_directories("${LIBXML2_INCLUDE_DIR}")
-	include_directories("private/include")
-
-	set(MEMSTREAM_SOURCES )
-	if (APPLE OR ANDROID)
-		set(MEMSTREAM_SOURCES ${PROJECT_SOURCE_DIR}/utils/private/src/memstream/open_memstream.c  ${PROJECT_SOURCE_DIR}/utils/private/src/memstream/fmemopen.c)
-		include_directories(${PROJECT_SOURCE_DIR}/utils/public/include/memstream)
-	endif()
-	add_celix_bundle(bonjour_shell
-                VERSION "1.0.0"
->>>>>>> 353ac0d2
 		SOURCES
 		 	private/src/activator.c
 		 	private/src/bonjour_shell.c
@@ -57,13 +42,8 @@
 	)
 	target_link_libraries(bonjour_shell PRIVATE ${LIBXML2_LIBRARIES} ${DNS_SD_LIB} Celix::shell_api)
 
-<<<<<<< HEAD
-	add_deploy("bonjour_shell_deploy" BUNDLES 
+	add_celix_container("bonjour_shell_deploy" BUNDLES
 		Celix::shell
-=======
-	add_celix_container("bonjour_shell_deploy" BUNDLES
-		shell
->>>>>>> 353ac0d2
 		bonjour_shell
 		PROPERTIES "bonjour.shell.id=Apache Celix"
 	)
