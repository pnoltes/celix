name: Celix MacOS

on:
  push:
  pull_request:
  schedule:
    - cron:  '0 0 * * *'

env:
  CONAN_USER_HOME: "${{ github.workspace }}/release/"
  CONAN_USER_HOME_SHORT: "${{ github.workspace }}/release/short"
  CONAN_HOME: "${{ github.workspace }}/release/"
  CCACHE_DIR: "${{ github.workspace }}/.ccache"
  CCACHE_SLOPPINESS: include_file_ctime,include_file_mtime

jobs:

  macos-build-conan:
    runs-on: macOS-11
    timeout-minutes: 120
    steps:
      - name: Checkout source code
        uses: actions/checkout@v3.3.0
      - name: Install conan
        run: |
          brew install python ninja
          pip3 install -U conan
      - name: Setup Conan Profile
        run: |
          conan profile detect -f
      - name: Conan Cache
        id: cache-conan
        uses: actions/cache@v3
        env:
          cache-name: cache-conan2-modules
        with:
          path: ${{ env.CONAN_HOME }}
          key: ${{ runner.os }}-test-builder-${{ env.cache-name }}-Release-${{ hashFiles('conanfile.py') }}
          restore-keys: ${{ runner.os }}-test-builder-${{ env.cache-name }}-Release-
      - name: Prepare ccache timestamp
        id: ccache_cache_timestamp
        run: |
          echo timestamp=`date +"%Y-%m-%d-%H;%M;%S"` >> $GITHUB_OUTPUT
      - name: ccache Cache
        uses: actions/cache@v3
        with:
          path: ${{ env.CCACHE_DIR }}
          key: ${{ runner.os }}-test-ccache-Release-${{ steps.ccache_cache_timestamp.outputs.timestamp }}
          restore-keys: |
            ${{ runner.os }}-test-ccache-Release-
      - name: Install Dependencies and Build
        env:
          CONAN_BUILD_OPTIONS: |
            -o celix/*:enable_testing=True
            -o celix/*:enable_address_sanitizer=True
            -o celix/*:build_all=True
            -o celix/*:enable_cmake_warning_tests=True
            -o celix/*:enable_testing_on_ci=True
            -o celix/*:framework_curlinit=False
            -o celix/*:enable_ccache=True
        run: |
          conan build .  -c tools.cmake.cmaketoolchain:generator=Ninja -pr:b default -pr:h default -s:b build_type=Release -s:h build_type=Release -of build ${CONAN_BUILD_OPTIONS} -b missing -b cpputest
      - name: Test
        run: |
          cd build
          source conanrun.sh
          ctest --output-on-failure
          source deactivate_conanrun.sh

  macos-build-brew:
    runs-on: macOS-latest
    timeout-minutes: 120
    steps:
      - name: Checkout source code
        uses: actions/checkout@v3.3.0
      - name: Install dependencies
        run: |
<<<<<<< HEAD
          brew install lcov zeromq czmq cpputest jansson rapidjson libzip ccache ninja
=======
          brew install lcov cpputest jansson rapidjson libzip ccache
>>>>>>> d62eeefb
      - name: Prepare ccache timestamp
        id: ccache_cache_timestamp
        run: |
          echo timestamp=`date +"%Y-%m-%d-%H;%M;%S"` >> $GITHUB_OUTPUT
      - name: ccache Cache
        uses: actions/cache@v3
        with:
          path: ${{ env.CCACHE_DIR }}
          key: ${{ runner.os }}-brew-test-ccache-Release-${{ steps.ccache_cache_timestamp.outputs.timestamp }}
          restore-keys: |
            ${{ runner.os }}-brew-test-ccache-Release-
      - name: Build
        env:
          BUILD_OPTIONS: |
            -DENABLE_TESTING=ON
            -DENABLE_ADDRESS_SANITIZER=ON
            -DENABLE_TESTING_ON_CI=ON
            -DCMAKE_BUILD_TYPE=Release
            -DENABLE_CCACHE=ON
            -G Ninja
        run: |
          mkdir build install
          cd build
          cmake ${BUILD_OPTIONS} -DCMAKE_INSTALL_PREFIX=../install ..
          ninja && ninja install
      - name: Test
        run: |
          cd $GITHUB_WORKSPACE/build
          export LD_LIBRARY_PATH=/usr/local/lib:$LD_LIBRARY_PATH:$(pwd)/utils:$(pwd)/framework:$(pwd)/dfi
          ctest --output-on-failure<|MERGE_RESOLUTION|>--- conflicted
+++ resolved
@@ -75,11 +75,7 @@
         uses: actions/checkout@v3.3.0
       - name: Install dependencies
         run: |
-<<<<<<< HEAD
-          brew install lcov zeromq czmq cpputest jansson rapidjson libzip ccache ninja
-=======
-          brew install lcov cpputest jansson rapidjson libzip ccache
->>>>>>> d62eeefb
+          brew install lcov cpputest jansson rapidjson libzip ccache ninja
       - name: Prepare ccache timestamp
         id: ccache_cache_timestamp
         run: |
