--- conflicted
+++ resolved
@@ -46,11 +46,7 @@
           libxml2-dev \
           libczmq-dev \
           libcpputest-dev \
-<<<<<<< HEAD
-          libzip-dev
-=======
           rapidjson-dev
->>>>>>> 9479acde
     - name: Build
       env:
         CC: ${{ matrix.compiler }}
