--- conflicted
+++ resolved
@@ -19,14 +19,8 @@
     celix_subproject(EXAMPLES "Option to enable building the Examples" ON DEPS SHELL SHELL_TUI LOG_SERVICE)
 else ()
     set(EXAMPLES true) #celix_subproject is only available in the celix project -> using examples dir in other project is also supported
-<<<<<<< HEAD
-    option(CELIX_CXX14 ON)
-    option(CELIX_CXX17 ON)
-    find_package(Celix REQUIRED)
-=======
     option(CELIX_CXX14 "Build C++14 libraries and bundles." ON)
     option(CELIX_CXX17 "Build C++17 libraries and bundles." ON)
->>>>>>> aeff793f
 endif ()
 if (EXAMPLES)
     add_definitions(-DADD_CELIX_DEPRECATED_WARNING) #ensure that no deprecated api is used in the examples
