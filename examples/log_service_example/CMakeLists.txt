--- conflicted
+++ resolved
@@ -17,15 +17,7 @@
 
 #Importing and exporting libraries not (yet) work under OSX.
 
-<<<<<<< HEAD
-add_bundle(log_service_example
-=======
-include_directories("${PROJECT_SOURCE_DIR}/utils/public/include")
-include_directories("public/include")
-include_directories("${CMAKE_SOURCE_DIR}/log_service/public/include")
-
 add_celix_bundle(log_service_example
->>>>>>> 353ac0d2
     VERSION "1.0"
     SOURCES
         src/activator.c
