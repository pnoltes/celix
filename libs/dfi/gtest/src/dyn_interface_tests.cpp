--- conflicted
+++ resolved
@@ -31,44 +31,17 @@
 
 #include "dyn_common.h"
 #include "dyn_interface.h"
-<<<<<<< HEAD
-#include "celix_version.h"
-
-#if NO_MEMSTREAM_AVAILABLE
-#include "open_memstream.h"
-#include "fmemopen.h"
-#endif
-
-    static void stdLog(void*, int level, const char *file, int line, const char *msg, ...) {
-        va_list ap;
-        const char *levels[5] = {"NIL", "ERROR", "WARNING", "INFO", "DEBUG"};
-        fprintf(stderr, "%s: FILE:%s, LINE:%i, MSG:",levels[level], file, line);
-        va_start(ap, msg);
-        vfprintf(stderr, msg, ap);
-        fprintf(stderr, "\n");
-        va_end(ap);
-    }
-=======
 #include "celix_err.h"
 #include "celix_version.h"
->>>>>>> 70548d61
 
     static void checkInterfaceVersion(dyn_interface_type* dynIntf, const char* v) {
         const char* version = dynInterface_getVersionString(dynIntf);
         ASSERT_STREQ(v, version);
-<<<<<<< HEAD
-        celix_version_t* localMsgVersion = celix_version_createVersionFromString(version);
-        celix_version_t* msgVersion = nullptr;
-        status = dynInterface_getVersion(dynIntf, &msgVersion);
-        ASSERT_EQ(0, status);
-        int cmpVersion = celix_version_compareTo(msgVersion, localMsgVersion);
-=======
         const celix_version_t* msgVersion = dynInterface_getVersion(dynIntf);
         celix_version_t* localMsgVersion = NULL;
         int cmpVersion = -1;
         localMsgVersion = celix_version_createVersionFromString(version);
         cmpVersion = celix_version_compareTo(msgVersion, localMsgVersion);
->>>>>>> 70548d61
         ASSERT_EQ(cmpVersion, 0);
         celix_version_destroy(localMsgVersion);
     }
