# Licensed to the Apache Software Foundation (ASF) under one
# or more contributor license agreements.  See the NOTICE file
# distributed with this work for additional information
# regarding copyright ownership.  The ASF licenses this file
# to you under the Apache License, Version 2.0 (the
# "License"); you may not use this file except in compliance
# with the License.  You may obtain a copy of the License at
#
#   http://www.apache.org/licenses/LICENSE-2.0
#
# Unless required by applicable law or agreed to in writing,
# software distributed under the License is distributed on an
# "AS IS" BASIS, WITHOUT WARRANTIES OR CONDITIONS OF ANY
# KIND, either express or implied.  See the License for the
# specific language governing permissions and limitations
# under the License.

set(CMAKE_CXX_STANDARD 17)

set(CELIX_UTIL_TEST_SOURCES_FOR_CXX_HEADERS
        src/CxxUtilsTestSuite.cc
        src/CxxPropertiesTestSuite.cc
        src/CxxFilterTestSuite.cc
        src/CxxVersionTestSuite.cc
)

add_executable(test_utils
        src/LogTestSuite.cc
        src/LogUtilsTestSuite.cc
        src/VersionRangeTestSuite.cc
        src/TimeUtilsTestSuite.cc
        src/HashMapTestSuite.cc
        src/ArrayListTestSuite.cc
        src/FileUtilsTestSuite.cc
        src/FilterTestSuite.cc
        src/CelixUtilsTestSuite.cc
        src/ConvertUtilsTestSuite.cc
        src/PropertiesTestSuite.cc
        src/VersionTestSuite.cc
        src/ErrTestSuite.cc
        src/ThreadsTestSuite.cc
        src/CelixErrnoTestSuite.cc
        src/CelixUtilsAutoCleanupTestSuite.cc
        ${CELIX_UTIL_TEST_SOURCES_FOR_CXX_HEADERS}
)

target_link_libraries(test_utils PRIVATE utils_cut Celix::utils GTest::gtest GTest::gtest_main libzip::libzip)
target_include_directories(test_utils PRIVATE ../src) #for version_private (needs refactoring of test)
celix_deprecated_utils_headers(test_utils)

configure_file(resources/properties.txt ${CMAKE_CURRENT_BINARY_DIR}/resources-test/properties.txt COPYONLY)


####### generating zip file used for testing ##########################################################################
file(GENERATE OUTPUT "${CMAKE_CURRENT_BINARY_DIR}/zip_content/top.properties" CONTENT "level=1\n")
file(GENERATE OUTPUT "${CMAKE_CURRENT_BINARY_DIR}/zip_content/subdir/sub.properties" CONTENT "level=2\n")
set(TEST_ZIP_FILE "${CMAKE_CURRENT_BINARY_DIR}/test.zip")
if(ZIP_COMMAND)
    add_custom_command(OUTPUT ${TEST_ZIP_FILE}
        COMMAND ${ZIP_COMMAND} -rq ${TEST_ZIP_FILE} *
        COMMENT "Creating ${TEST_ZIP_FILE} for testing"
        DEPENDS ${CMAKE_CURRENT_BINARY_DIR}/zip_content/top.properties ${CMAKE_CURRENT_BINARY_DIR}/zip_content/subdir/sub.properties
        WORKING_DIRECTORY ${CMAKE_CURRENT_BINARY_DIR}/zip_content
    )
else()
    add_custom_command(OUTPUT ${TEST_ZIP_FILE}
        COMMAND ${JAR_COMMAND} -cf ${TEST_ZIP_FILE} -C ${CMAKE_CURRENT_BINARY_DIR}/zip_content .
        COMMENT "Creating ${TEST_ZIP_FILE} for testing"
        DEPENDS ${CMAKE_CURRENT_BINARY_DIR}/zip_content/top.properties ${CMAKE_CURRENT_BINARY_DIR}/zip_content/subdir/sub.properties
        WORKING_DIRECTORY ${CMAKE_CURRENT_BINARY_DIR}
    )
endif()
add_custom_target(test_utils_resources DEPENDS ${TEST_ZIP_FILE})
add_dependencies(test_utils test_utils_resources)
target_compile_definitions(test_utils PRIVATE -DTEST_ZIP_LOCATION=\"${TEST_ZIP_FILE}\")
target_compile_definitions(test_utils PRIVATE -DTEST_A_FILE_LOCATION=\"${CMAKE_CURRENT_SOURCE_DIR}/CMakeLists.txt\")
target_compile_definitions(test_utils PRIVATE -DTEST_A_DIR_LOCATION=\"${CMAKE_CURRENT_SOURCE_DIR}\")

####### linking zip against test executable to text extract zip from data ###############################################
if (UNIX AND NOT APPLE)
    configure_file(${CMAKE_CURRENT_SOURCE_DIR}/src/embed_zip_linux.s.in ${CMAKE_BINARY_DIR}/embed_zip_linux.s @ONLY)
    target_sources(test_utils PRIVATE ${CMAKE_BINARY_DIR}/embed_zip_linux.s)
else ()
    target_link_libraries(test_utils PRIVATE -Wl,-sectcreate -Wl,resources -Wl,test_zip -Wl,${TEST_ZIP_FILE})
endif ()

add_test(NAME test_utils COMMAND test_utils)
setup_target_for_coverage(test_utils SCAN_DIR ..)


if (LINKER_WRAP_SUPPORTED)
    add_executable(test_utils_with_ei
            src/FileUtilsErrorInjectionTestSuite.cc
            src/ConvertUtilsErrorInjectionTestSuite.cc
            src/IpUtilsErrorInjectionTestSuite.cc
            src/ArrayListErrorInjectionTestSuite.cc
            src/ErrErrorInjectionTestSuite.cc
<<<<<<< HEAD
            src/VersionErrorInjectionTestSuite.cc
=======
            src/PropertiesErrorInjectionTestSuite.cc
    )
    target_link_libraries(test_utils_with_ei PRIVATE
            Celix::zip_ei
            Celix::stdio_ei
            Celix::stat_ei
            Celix::fts_ei
            utils_cut
            Celix::utils_ei
            Celix::ifaddrs_ei
            Celix::threads_ei
            Celix::malloc_ei
            Celix::hmap_ei
            GTest::gtest GTest::gtest_main
>>>>>>> 9647e660
    )
    target_include_directories(test_utils_with_ei PRIVATE ../src) #for version_private (needs refactoring of test)
    celix_deprecated_utils_headers(test_utils_with_ei)
    add_dependencies(test_utils_with_ei test_utils_resources)
    target_compile_definitions(test_utils_with_ei PRIVATE -DTEST_ZIP_LOCATION=\"${TEST_ZIP_FILE}\")
    target_compile_definitions(test_utils_with_ei PRIVATE -DTEST_A_DIR_LOCATION=\"${CMAKE_CURRENT_SOURCE_DIR}\")
    add_test(NAME test_utils_with_ei COMMAND test_utils_with_ei)
    setup_target_for_coverage(test_utils_with_ei SCAN_DIR ..)
endif ()

if (ENABLE_TESTING_FOR_CXX14)
    #Setting standard to C++14 and testing C++ Properties.h, Filter.h and Utils.h to ensure that C++14 is supported.
    set(CMAKE_CXX_STANDARD 14)
    add_executable(test_utils_cxx_headers_with_cxx14
            ${CELIX_UTIL_TEST_SOURCES_FOR_CXX_HEADERS}
    )
    target_link_libraries(test_utils_cxx_headers_with_cxx14 PRIVATE utils_cut GTest::gtest GTest::gtest_main)
    add_test(NAME test_utils_cxx_headers_with_cxx14 COMMAND test_utils_cxx_headers_with_cxx14)
    setup_target_for_coverage(test_utils_cxx_headers_with_cxx14 SCAN_DIR ..)
endif ()
<|MERGE_RESOLUTION|>--- conflicted
+++ resolved
@@ -95,10 +95,8 @@
             src/IpUtilsErrorInjectionTestSuite.cc
             src/ArrayListErrorInjectionTestSuite.cc
             src/ErrErrorInjectionTestSuite.cc
-<<<<<<< HEAD
+            src/PropertiesErrorInjectionTestSuite.cc
             src/VersionErrorInjectionTestSuite.cc
-=======
-            src/PropertiesErrorInjectionTestSuite.cc
     )
     target_link_libraries(test_utils_with_ei PRIVATE
             Celix::zip_ei
@@ -112,7 +110,6 @@
             Celix::malloc_ei
             Celix::hmap_ei
             GTest::gtest GTest::gtest_main
->>>>>>> 9647e660
     )
     target_include_directories(test_utils_with_ei PRIVATE ../src) #for version_private (needs refactoring of test)
     celix_deprecated_utils_headers(test_utils_with_ei)
