--- conflicted
+++ resolved
@@ -29,7 +29,11 @@
 extern "C" {
 #endif
 
-<<<<<<< HEAD
+#include <stdbool.h>
+
+#include "celix_cleanup.h"
+#include "celix_utils_export.h"
+
 /**
  * @file celix_version.h
  * @brief Header file for the Celix Version API.
@@ -39,12 +43,6 @@
  * This implementation is based on the Semantic Versioning specification (SemVer).
  * Functions are provided for creating and destroying version objects, comparing versions, and extracting the individual version components.
  */
-=======
-#include <stdbool.h>
-
-#include "celix_cleanup.h"
-#include "celix_utils_export.h"
->>>>>>> 9647e660
 
 /**
  * @brief The definition of the celix_version_t* abstract data type.
