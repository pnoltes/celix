/*
 * Licensed to the Apache Software Foundation (ASF) under one
 * or more contributor license agreements.  See the NOTICE file
 * distributed with this work for additional information
 * regarding copyright ownership.  The ASF licenses this file
 * to you under the Apache License, Version 2.0 (the
 * "License"); you may not use this file except in compliance
 * with the License.  You may obtain a copy of the License at
 *
 *   http://www.apache.org/licenses/LICENSE-2.0
 *
 * Unless required by applicable law or agreed to in writing,
 * software distributed under the License is distributed on an
 * "AS IS" BASIS, WITHOUT WARRANTIES OR CONDITIONS OF ANY
 *  KIND, either express or implied.  See the License for the
 * specific language governing permissions and limitations
 * under the License.
 */

#ifndef CELIX_UTILS_H_
#define CELIX_UTILS_H_

#ifdef __cplusplus
extern "C" {
#endif

#include <time.h>
#include <stdarg.h>
#include <stdbool.h>

#include "celix_utils_export.h"

#define CELIX_UTILS_MAX_STRLEN      1024*1024*1024
#define CELIX_US_IN_SEC (1000000)
#define CELIX_NS_IN_SEC ((CELIX_US_IN_SEC)*1000)


/**
 * Creates a copy of a provided string.
 * The strdup is limited to the CELIX_UTILS_MAX_STRLEN and uses strndup to achieve this.
 * @return a copy of the string (including null terminator).
 */
CELIX_UTILS_EXPORT char* celix_utils_strdup(const char *str);

/**
 * @brief Creates a hash from a string
 * @param string
 * @return hash
 */
CELIX_UTILS_EXPORT unsigned int celix_utils_stringHash(const char* string);

/**
 * The proposed buffer size to use for celix_utils_writeOrCreateString with a buffer on the stcck.
 */
#define CELIX_DEFAULT_STRING_CREATE_BUFFER_SIZE 512

/**`
 * @brief Format a string to the provided buffer or a newly allocated buffer if the provided buffer is to small.
 * @param[in,out] buffer The buffer to write the formatted string to.
 * @param[in] bufferSize The size of the buffer.
 * @param[in] format The format string.
 * @param[in] ... The arguments for the format string.
 * @return The formatted string in the provided buffer or a newly allocated buffer if the provided buffer is to small.
 * @retval NULL if a allocation was needed, but failed.
 */
CELIX_UTILS_EXPORT char* celix_utils_writeOrCreateString(char* buffer, size_t bufferSize, const char* format, ...)
    __attribute__((format(printf, 3, 4)));

/**
 * @brief Format a string to the provided buffer or a newly allocated buffer if the provided buffer is to small.
 * @param[in,out] buffer The buffer to write the formatted string to.
 * @param[in] bufferSize The size of the buffer.
 * @param[in] format The format string.
 * @param[in] formatArgs The arguments for the format string.
 * @return The formatted string in the provided buffer or a newly allocated buffer if the provided buffer is to small.
 * @retval NULL if a allocation was needed, but failed.
 */
CELIX_UTILS_EXPORT char* celix_utils_writeOrCreateVString(char* buffer, size_t bufferSize, const char* format, va_list formatArgs)
__attribute__((format(printf, 3, 0)));

/**
 * @brief Free the provided str if the str is not equal to the provided buffer.
 * @note This function is useful combined with celix_utils_writeOrCreateString.
 * @param buffer The buffer to compare the str to.
 * @param str The string to free if it is not equal to the buffer.
 */
CELIX_UTILS_EXPORT void celix_utils_freeStringIfNotEqual(const char* buffer, char* str);


/**
 * @brief Compares two strings and returns true if the strings are equal.
 */
CELIX_UTILS_EXPORT bool celix_utils_stringEquals(const char* a, const char* b);

/**
 * Check if the provided string contains a whitespace (spaces, tabs, etc).
 * The check is based on `isspace`.
 */
CELIX_UTILS_EXPORT bool celix_utils_containsWhitespace(const char* s);

/**
 * @brief Returns a trimmed string.
 *
<<<<<<< HEAD
 * This function will remove any leading and trailing whitespaces (' ', '\t', etc based on isspace) from the
 * input string.
 *
 * @param[in] string The input string to be trimmed.
 * @return A trimmed version of the input string. The caller is responsible for freeing the memory of this string.
=======
 * The trim will remove any leading and trailing whitespaces (' ', '\t', etc based on `isspace`)/
 * Caller is owner of the returned string.
>>>>>>> 9647e660
 */
CELIX_UTILS_EXPORT char* celix_utils_trim(const char* string);
/**
 * @brief Trims the provided string in place.
 *
 * The trim will remove any leading and trailing whitespaces (' ', '\t', etc based on `isspace`)/
 * @param string the string to be trimmed.
 * @return string.
 */
CELIX_UTILS_EXPORT char* celix_utils_trimInPlace(char* string);

/**
 * @brief Trims a string in place.
 *
 * The trim will remove any leading and trailing whitespaces (' ', '\t', etc based on isspace) from the input string.
 * The input string is modified in place.
 * @param[in,out] string The string to trim.
 */
void celix_utils_trimInPlace(char* string);

/**
 * @brief Check if a string is NULL or empty "".
 */
CELIX_UTILS_EXPORT bool celix_utils_isStringNullOrEmpty(const char* s);

/** @brief create a C identifier from the provided string by replacing each non-alphanumeric character with a
 * underscore.
 *
 * If the first character is a digit, a prefix underscore will also be added.
 * Will return NULL if the input is NULL or an empty string.
 *
 * @param string the input string to make a C identifier for.
 * @return new newly allocated string or NULL if the input was wrong. The caller is owner of the returned string.
 */
CELIX_UTILS_EXPORT char* celix_utils_makeCIdentifier(const char* s);


/**
 * @brief Extract a local name and namespace from a fully qualified name using the provided namespace separator.
 * so fully qualified name = celix::extra::lb, namespace separator = "::" -> local name = lb, namespace = celix::extra
 *
 * Note that if no namespace is present the output for namespace will be NULL.
 *
 * @param fullyQualifiedName    The fully qualified name to split
 * @param namespaceSeparator    The namespace separator
 * @param outLocalName          A output argument for the local name part. Caller is owner of the data.
 * @param outNamespace          A output argument for the (optional) namespace part. Caller is owner of the data.
 */
CELIX_UTILS_EXPORT void celix_utils_extractLocalNameAndNamespaceFromFullyQualifiedName(const char *fullyQualifiedName, const char *namespaceSeparator, char **outLocalName, char **outNamespace);

/**
 * @brief Returns the diff in seconds between tBegin and tEnd.
 * @param tBegin The begin time.
 * @param tEnd   The end time.
 * @return       Diff in seconds.
 */
CELIX_UTILS_EXPORT double celix_difftime(const struct timespec *tBegin, const struct timespec *tEnd);

/**
 * @brief Returns the current time as struct timespec
 * @param clockId The clock to use (see time.h)
 */
CELIX_UTILS_EXPORT struct timespec celix_gettime(clockid_t clockId);

/**
 * @brief Returns the absolute time for the provided delay in seconds.
 * @param[in] time The time to add the delay to. Can be NULL, in which case the time is 0.
 * @param[in] delayInSeconds The delay in seconds.
 * @return A new time with the delay added.
 */
CELIX_UTILS_EXPORT struct timespec celix_delayedTimespec(const struct timespec* time, double delayInSeconds);

/**
 * @brief Returns the elapsed time - in seconds - relative to the startTime
 * using the clock for the provided clockid.
 */
CELIX_UTILS_EXPORT double celix_elapsedtime(clockid_t clockId, struct timespec startTime);

/**
 * @brief Compare two time arguments.
 * @param[in] a The first timespec.
 * @param[in] b The second timespec.
 * @return 0 if equal, -1 if a is before b and 1 if a is after b.
 */
CELIX_UTILS_EXPORT int celix_compareTime(const struct timespec* a, const struct timespec* b);

/**
 * @brief Creates a hash from a string
 */
CELIX_UTILS_EXPORT unsigned int celix_utils_stringHash(const char* string);

/**
 * @brief Compares services using the service id and ranking.
 *
 * If the service id are the same -> compare return 0.
 *
 * If the service ranking of A is higher -> return -1; (smaller -> A is sorted before B)
 *
 * If the service rankings are the same, but the svcId of A is smaller (older service) -> return -1:
 * (smaller A is sorted before B)
 *
 * And vica versa.
 */
CELIX_UTILS_EXPORT int celix_utils_compareServiceIdsAndRanking(long svcIdA, long svcRankA, long svcIdB, long svcRankB);


#ifdef __cplusplus
}
#endif
#endif /* CELIX_UTILS_H_ */<|MERGE_RESOLUTION|>--- conflicted
+++ resolved
@@ -101,16 +101,11 @@
 /**
  * @brief Returns a trimmed string.
  *
-<<<<<<< HEAD
  * This function will remove any leading and trailing whitespaces (' ', '\t', etc based on isspace) from the
  * input string.
  *
  * @param[in] string The input string to be trimmed.
  * @return A trimmed version of the input string. The caller is responsible for freeing the memory of this string.
-=======
- * The trim will remove any leading and trailing whitespaces (' ', '\t', etc based on `isspace`)/
- * Caller is owner of the returned string.
->>>>>>> 9647e660
  */
 CELIX_UTILS_EXPORT char* celix_utils_trim(const char* string);
 /**
