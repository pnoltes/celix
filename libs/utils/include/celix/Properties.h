--- conflicted
+++ resolved
@@ -37,48 +37,6 @@
 
 namespace celix {
 
-
-#if __cplusplus < 201703L //lower than C++17
-    template<typename T>
-    struct IsIntegralDoubleBoolOrVersion : std::false_type {};
-
-    template <>
-    struct IsIntegralDoubleBoolOrVersion<char> : std::true_type {};
-
-    template <>
-    struct IsIntegralDoubleBoolOrVersion<unsigned char> : std::true_type {};
-
-    template <>
-    struct IsIntegralDoubleBoolOrVersion<short> : std::true_type {};
-
-    template <>
-    struct IsIntegralDoubleBoolOrVersion<unsigned short> : std::true_type {};
-
-    template <>
-    struct IsIntegralDoubleBoolOrVersion<int> : std::true_type {};
-
-    template <>
-    struct IsIntegralDoubleBoolOrVersion<long> : std::true_type {};
-
-    template <>
-    struct IsIntegralDoubleBoolOrVersion<unsigned int> : std::true_type {};
-
-    template<>
-    struct IsIntegralDoubleBoolOrVersion<double> : std::true_type {};
-
-    template<>
-    struct IsIntegralDoubleBoolOrVersion<float> : std::true_type {};
-
-    template<>
-    struct IsIntegralDoubleBoolOrVersion<bool> : std::true_type {};
-
-    template<>
-    struct IsIntegralDoubleBoolOrVersion<celix::Version> : std::true_type {};
-
-    template<>
-    struct IsIntegralDoubleBoolOrVersion<celix_version_t*> : std::true_type {};
-#endif
-
     /**
      * @brief A iterator for celix::Properties.
      */
@@ -301,123 +259,6 @@
             return ConstPropertiesIterator{celix_properties_end(cProps.get())};
         }
 
-<<<<<<< HEAD
-#if __cplusplus >= 201703L //C++17 or higher
-        /**
-         * @brief Get the value for a property key or return the defaultValue if the key does not exists.
-         */
-        [[nodiscard]] std::string get(std::string_view key, std::string_view defaultValue = {}) const {
-            const char* found = celix_properties_get(cProps.get(), key.data(), nullptr);
-            return found == nullptr ? std::string{defaultValue} : std::string{found};
-        }
-
-        /**
-         * @brief Get the value of the property with key as a long.
-         *
-         * @param[in] key The key of the property to get.
-         * @param[in] defaultValue The value to return if the property is not set or if the value cannot be converted
-         *                         to a long.
-         * @return The long value of the property if it exists and can be converted, or the default value otherwise.
-         */
-        [[nodiscard]] long getAsLong(std::string_view key, long defaultValue) const {
-            return celix_properties_getAsLong(cProps.get(), key.data(), defaultValue);
-        }
-
-        /**
-         * @brief Get the value of the property with key as a double.
-         *
-         * @param[in] key The key of the property to get.
-         * @param[in] defaultValue The value to return if the property is not set or if the value cannot be converted
-         *                         to a double.
-         * @return The double value of the property if it exists and can be converted, or the default value otherwise.
-         */
-        [[nodiscard]] double getAsDouble(std::string_view key, double defaultValue) const {
-            return celix_properties_getAsDouble(cProps.get(), key.data(), defaultValue);
-        }
-
-        /**
-         * @brief Get the value of the property with key as a boolean.
-         *
-         * @param[in] key The key of the property to get.
-         * @param[in] defaultValue The value to return if the property is not set or if the value cannot be converted
-         *                         to a boolean.
-         * @return The boolean value of the property if it exists and can be converted, or the default value otherwise.
-         */
-        [[nodiscard]] bool getAsBool(std::string_view key, bool defaultValue) const {
-            return celix_properties_getAsBool(cProps.get(), key.data(), defaultValue);
-        }
-
-        /**
-         * @brief Get the value of the property with key as a Celix version.
-         *
-         * @param[in] key The key of the property to get.
-         * @param[in] defaultValue The value to return if the property is not set or if the value cannot be converted
-         *                         to a Celix version.
-         * @return The Celix version value of the property if it exists and can be converted,
-         *         or the default value otherwise.
-         */
-        [[nodiscard]] celix::Version getAsVersion(std::string_view key, celix::Version defaultValue = {}) {
-            auto* cVersion = celix_properties_getAsVersion(cProps.get(), key.data(), nullptr);
-            if (cVersion) {
-                celix::Version version{
-                    celix_version_getMajor(cVersion),
-                    celix_version_getMinor(cVersion),
-                    celix_version_getMicro(cVersion),
-                    celix_version_getQualifier(cVersion)};
-                celix_version_destroy(cVersion);
-                return version;
-            }
-            return defaultValue;
-        }
-
-        /**
-         * @brief Get the type of the property with key.
-         *
-         * @param[in] key The key of the property to get the type for.
-         * @return The type of the property with the given key, or ValueType::Unset if the property
-         *         does not exist.
-         */
-        [[nodiscard]] ValueType getType(std::string_view key) {
-            return getAndConvertType(cProps, key.data());
-        }
-
-        /**
-         * @brief Set the value of a property.
-         *
-         * @tparam T The type of the value to set. This can be one of: bool, std::string_view, a type that is
-         *           convertible to std::string_view, bool, long, double, celix::Version, or celix_version_t*.
-         * @param[im] key The key of the property to set.
-         * @param[in] value The value to set. If the type of the value is not one of the above types, it will be
-         *            converted to a string using std::to_string before being set.
-         */
-        template<typename T>
-        void set(std::string_view key, T&& value) {
-            using DecayedT = std::decay_t<T>;
-            if constexpr (std::is_same_v<DecayedT, bool>) {
-                celix_properties_setBool(cProps.get(), key.data(), value);
-            } else if constexpr (std::is_same_v<DecayedT, std::string_view>) {
-                celix_properties_set(cProps.get(), key.data(), value.data());
-            } else if constexpr (std::is_convertible_v<T, std::string_view>) {
-                std::string_view view{value};
-                celix_properties_set(cProps.get(), key.data(), view.data());
-            } else if constexpr (std::is_same_v<DecayedT, bool>) {
-                celix_properties_setBool(cProps.get(), key.data(), value);
-            } else if constexpr (std::is_integral_v<DecayedT> and std::is_convertible_v<DecayedT, long>) {
-                celix_properties_setLong(cProps.get(), key.data(), value);
-            } else if constexpr (std::is_convertible_v<DecayedT, double>) {
-                celix_properties_setDouble(cProps.get(), key.data(), value);
-            } else if constexpr (std::is_same_v<DecayedT, celix::Version>) {
-                celix_properties_setVersion(cProps.get(), key.data(), value.getCVersion());
-            } else if constexpr (std::is_same_v<T, celix_version_t*>) {
-                celix_properties_setVersion(cProps.get(), key.data(), value);
-            } else {
-                using namespace std;
-                celix_properties_set(cProps.get(), key.data(), to_string(value).c_str());
-            }
-        }
-#else
-=======
->>>>>>> d7a40676
         /**
          * @brief Get the value for a property key or return the defaultValue if the key does not exists.
          */
@@ -529,16 +370,10 @@
          * @param[in] value The value to set for the property.
          */
         template<typename T>
-<<<<<<< HEAD
-        typename std::enable_if<!celix::IsIntegralDoubleBoolOrVersion<T>::value, void>::type
-        set(const std::string& key, T&& value) {
-            std::cout << "Setting with T&&" << std::endl;
-=======
         typename std::enable_if<!::celix::Properties::IsString<T>::value>::type
         set(const std::string& key, T&& value) {
->>>>>>> d7a40676
             using namespace std;
-            celix_properties_set(cProps.get(), key.data(), to_string(value).c_str());
+            celix_properties_set(cProps.get(), key.c_str(), to_string(value).c_str());
         }
 
         /**
