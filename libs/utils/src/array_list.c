/*
 * Licensed to the Apache Software Foundation (ASF) under one
 * or more contributor license agreements.  See the NOTICE file
 * distributed with this work for additional information
 * regarding copyright ownership.  The ASF licenses this file
 * to you under the Apache License, Version 2.0 (the
 * "License"); you may not use this file except in compliance
 * with the License.  You may obtain a copy of the License at
 *
 *   http://www.apache.org/licenses/LICENSE-2.0
 *
 * Unless required by applicable law or agreed to in writing,
 * software distributed under the License is distributed on an
 * "AS IS" BASIS, WITHOUT WARRANTIES OR CONDITIONS OF ANY
 *  KIND, either express or implied.  See the License for the
 * specific language governing permissions and limitations
 * under the License.
 */

#include <assert.h>

#include <stdlib.h>
#include <string.h>

#include "celix_array_list.h"
<<<<<<< HEAD

#include "array_list_private.h"
#include "celix_build_assert.h"
#include "celix_err.h"
#include "celix_stdio_cleanup.h"
#include "celix_stdlib_cleanup.h"

#define CELIX_ARRAY_LIST_DEFAULT_CAPACITY 10
=======
#include "celix_err.h"
#include "celix_stdlib_cleanup.h"
#include "celix_utils.h"
#include "celix_version.h"

struct celix_array_list {
    celix_array_list_element_type_t elementType;
    celix_array_list_entry_t* elementData;
    size_t size;
    size_t capacity;
    celix_arrayList_equals_fp  equalsCallback;
    celix_array_list_compare_entries_fp compareCallback;
    celix_array_list_copy_entry_fp copyCallback;
    void (*simpleRemovedCallback)(void* value);
    void* removedCallbackData;
    void (*removedCallback)(void* data, celix_array_list_entry_t entry);
};

static bool celix_arrayList_undefinedEquals(celix_array_list_entry_t a, celix_array_list_entry_t b) {
    return memcmp(&a.voidPtrVal, &b.voidPtrVal, sizeof(a)) == 0;
}

static int celix_arrayList_comparePtrEntries(celix_array_list_entry_t a, celix_array_list_entry_t b) {
    return a.voidPtrVal > b.voidPtrVal ? 1 : (a.voidPtrVal < b.voidPtrVal ? -1 : 0);
}

static bool celix_arrayList_ptrEquals(celix_array_list_entry_t a, celix_array_list_entry_t b) {
    return celix_arrayList_comparePtrEntries(a, b) == 0;
}

static int celix_arrayList_compareStringEntries(celix_array_list_entry_t a, celix_array_list_entry_t b) {
    return strcmp(a.stringVal, b.stringVal);
}

static bool celix_arrayList_stringEquals(celix_array_list_entry_t a, celix_array_list_entry_t b) {
    return celix_utils_stringEquals(a.stringVal, b.stringVal);
}

static int celix_arrayList_compareLongEntries(celix_array_list_entry_t a, celix_array_list_entry_t b) {
    return a.longVal > b.longVal ? 1 : (a.longVal < b.longVal ? -1 : 0);
}

static bool celix_arrayList_longEquals(celix_array_list_entry_t a, celix_array_list_entry_t b) {
    return celix_arrayList_compareLongEntries(a, b) == 0;
}
>>>>>>> d46d9838

static int celix_arrayList_compareDoubleEntries(celix_array_list_entry_t a, celix_array_list_entry_t b) {
    return a.doubleVal > b.doubleVal ? 1 : (a.doubleVal < b.doubleVal ? -1 : 0);
}

static bool celix_arrayList_doubleEquals(celix_array_list_entry_t a, celix_array_list_entry_t b) {
    return celix_arrayList_compareDoubleEntries(a, b) == 0;
}

static int celix_arrayList_compareBoolEntries(celix_array_list_entry_t a, celix_array_list_entry_t b) {
    return a.boolVal - b.boolVal;
}

static bool celix_arrayList_boolEquals(celix_array_list_entry_t a, celix_array_list_entry_t b) {
    return celix_arrayList_compareBoolEntries(a, b) == 0;
}

static int celix_arrayList_compareVersionEntries(celix_array_list_entry_t a, celix_array_list_entry_t b) {
    return celix_version_compareTo(a.versionVal, b.versionVal);
}

static bool celix_arrayList_versionEquals(celix_array_list_entry_t a, celix_array_list_entry_t b) {
    return celix_arrayList_compareVersionEntries(a, b) == 0;
}

static bool celix_arrayList_equalsForElement(celix_array_list_t *list, celix_array_list_entry_t a, celix_array_list_entry_t b) {
    if (list && list->equalsCallback != NULL) {
        return list->equalsCallback(a, b);
    }
    return false;
}

static celix_status_t celix_arrayList_copyStringEntry(celix_array_list_entry_t src, celix_array_list_entry_t* dst) {
    assert(dst);
    dst->stringVal = celix_utils_strdup(src.stringVal);
    if (!dst->stringVal) {
        return ENOMEM;
    }
    return CELIX_SUCCESS;
}

static celix_status_t celix_arrayList_copyVersionEntry(celix_array_list_entry_t src, celix_array_list_entry_t* dst) {
    assert(dst);
    dst->versionVal = celix_version_copy(src.versionVal);
    if (!dst->versionVal) {
        return ENOMEM;
    }
    return CELIX_SUCCESS;
}

static void celix_arrayList_destroyVersion(void* v) {
    celix_version_t* version = v;
    celix_version_destroy(version);
}

static void celix_arrayList_callRemovedCallback(celix_array_list_t *list, int index) {
    celix_array_list_entry_t entry = list->elementData[index];
    if (list->simpleRemovedCallback != NULL) {
        list->simpleRemovedCallback(entry.voidPtrVal);
    } else if (list->removedCallback != NULL) {
        list->removedCallback(list->removedCallbackData, entry);
    }
}

static celix_status_t celix_arrayList_ensureCapacity(celix_array_list_t* list, size_t capacity) {
    celix_array_list_entry_t *newList;
    size_t oldCapacity = list->capacity;
    if (capacity > oldCapacity) {
        size_t newCapacity = (oldCapacity * 3) / 2 + 1;
        newList = realloc(list->elementData, sizeof(celix_array_list_entry_t) * newCapacity);
        if (!newList) {
            celix_err_push("Failed to reallocate memory for elementData");
            return ENOMEM;
        }
        list->capacity = newCapacity;
        list->elementData = newList;
    }
    return CELIX_SUCCESS;
}

static void celix_arrayList_setTypeSpecificCallbacks(celix_array_list_t* list) {
    switch (list->elementType) {
    case CELIX_ARRAY_LIST_ELEMENT_TYPE_POINTER:
        list->equalsCallback = celix_arrayList_ptrEquals;
        list->compareCallback = celix_arrayList_comparePtrEntries;
        break;
    case CELIX_ARRAY_LIST_ELEMENT_TYPE_STRING:
        list->simpleRemovedCallback = free;
        list->equalsCallback = celix_arrayList_stringEquals;
        list->compareCallback = celix_arrayList_compareStringEntries;
        list->copyCallback = celix_arrayList_copyStringEntry;
        break;
    case CELIX_ARRAY_LIST_ELEMENT_TYPE_LONG:
        list->equalsCallback = celix_arrayList_longEquals;
        list->compareCallback = celix_arrayList_compareLongEntries;
        break;
    case CELIX_ARRAY_LIST_ELEMENT_TYPE_DOUBLE:
        list->equalsCallback = celix_arrayList_doubleEquals;
        list->compareCallback = celix_arrayList_compareDoubleEntries;
        break;
    case CELIX_ARRAY_LIST_ELEMENT_TYPE_BOOL:
        list->equalsCallback = celix_arrayList_boolEquals;
        list->compareCallback = celix_arrayList_compareBoolEntries;
        break;
    case CELIX_ARRAY_LIST_ELEMENT_TYPE_VERSION:
        list->simpleRemovedCallback = celix_arrayList_destroyVersion;
        list->equalsCallback = celix_arrayList_versionEquals;
        list->compareCallback = celix_arrayList_compareVersionEntries;
        list->copyCallback = celix_arrayList_copyVersionEntry;
        break;
    default:
        assert(list->elementType == CELIX_ARRAY_LIST_ELEMENT_TYPE_UNDEFINED);
        list->equalsCallback = celix_arrayList_undefinedEquals;
        break;
    }
}

celix_array_list_t* celix_arrayList_createWithOptions(const celix_array_list_create_options_t* opts) {
    celix_autofree celix_array_list_t *list = calloc(1, sizeof(*list));
    if (!list) {
<<<<<<< HEAD
        celix_err_push("Failed to create array list. Out of memory.");
        return NULL;
    }

    list->capacity = opts->initialCapacity == 0 ? CELIX_ARRAY_LIST_DEFAULT_CAPACITY : opts->initialCapacity;
    list->elementData = malloc(sizeof(celix_array_list_entry_t) * list->capacity);
    list->equals = opts->equalsCallback == NULL ? celix_arrayList_defaultEquals : opts->equalsCallback;
    list->simpleRemovedCallback = opts->simpleRemovedCallback;
    list->removedCallbackData = opts->removedCallbackData;
    list->removedCallback = opts->removedCallback;

    if (!list->elementData) {
        celix_err_push("Failed to create array list. Out of memory.");
        return NULL;
    }

=======
        celix_err_push("Failed to allocate memory for list");
        return NULL;
    }

    list->capacity = 10;
    list->elementData = calloc(list->capacity, sizeof(celix_array_list_entry_t));
    if (!list->elementData) {
        celix_err_push("Failed to allocate memory for elementData");
        return NULL;
    }

    list->elementType = opts->elementType;
    celix_arrayList_setTypeSpecificCallbacks(list);

    //if opts contains callbacks, use them and override the default ones
    if (opts->simpleRemovedCallback) {
        list->simpleRemovedCallback = opts->simpleRemovedCallback;
    }
    if (opts->removedCallback) {
        list->removedCallback = opts->removedCallback;
        list->removedCallbackData = opts->removedCallbackData;
    }
    if (opts->equalsCallback) {
        list->equalsCallback = opts->equalsCallback;
    }
    if (opts->compareCallback) {
        list->compareCallback = opts->compareCallback;
    }
    if (opts->copyCallback) {
        list->copyCallback = opts->copyCallback;
    }
>>>>>>> d46d9838
    return celix_steal_ptr(list);
}

static celix_array_list_t* celix_arrayList_createTypedArray(celix_array_list_element_type_t type) {
    celix_array_list_create_options_t opts = CELIX_EMPTY_ARRAY_LIST_CREATE_OPTIONS;
    opts.elementType = type;
    return celix_arrayList_createWithOptions(&opts);
}

celix_array_list_t* celix_arrayList_create() {
    return celix_arrayList_createTypedArray(CELIX_ARRAY_LIST_ELEMENT_TYPE_UNDEFINED);
}

celix_array_list_t* celix_arrayList_createPointerArray() {
    return celix_arrayList_createTypedArray(CELIX_ARRAY_LIST_ELEMENT_TYPE_POINTER);
}

celix_array_list_t* celix_arrayList_createStringArray() {
    return celix_arrayList_createTypedArray(CELIX_ARRAY_LIST_ELEMENT_TYPE_STRING);
}

celix_array_list_t* celix_arrayList_createLongArray() {
    return celix_arrayList_createTypedArray(CELIX_ARRAY_LIST_ELEMENT_TYPE_LONG);
}

celix_array_list_t* celix_arrayList_createDoubleArray() {
    return celix_arrayList_createTypedArray(CELIX_ARRAY_LIST_ELEMENT_TYPE_DOUBLE);
}

celix_array_list_t* celix_arrayList_createBoolArray() {
    return celix_arrayList_createTypedArray(CELIX_ARRAY_LIST_ELEMENT_TYPE_BOOL);
}

celix_array_list_t* celix_arrayList_createVersionArray() {
    return celix_arrayList_createTypedArray(CELIX_ARRAY_LIST_ELEMENT_TYPE_VERSION);
}

void celix_arrayList_destroy(celix_array_list_t *list) {
    if (list != NULL) {
        celix_arrayList_clear(list);
        free(list->elementData);
        free(list);
    }
}

<<<<<<< HEAD
int celix_arrayList_size(const celix_array_list_t* list) {
=======
celix_array_list_element_type_t celix_arrayList_getElementType(const celix_array_list_t *list) {
    return list->elementType;
}

int celix_arrayList_size(const celix_array_list_t *list) {
>>>>>>> d46d9838
    return (int)list->size;
}

celix_array_list_t* celix_arrayList_copy(const celix_array_list_t *list) {
    if (!list) {
        return NULL; //silently ignore
    }
    celix_array_list_create_options_t opts = CELIX_EMPTY_ARRAY_LIST_CREATE_OPTIONS;
    opts.equalsCallback = list->equals;
    opts.initialCapacity = list->size;
    celix_array_list_t* copy = celix_arrayList_createWithOptions(&opts);
    if (!copy) {
        celix_err_push("Failed to copy array list. Out of memory.");
        return NULL;
    }
    copy->size = list->size;
    memcpy(copy->elementData, list->elementData, sizeof(celix_array_list_entry_t) * list->size);
    return copy;
}


static celix_array_list_entry_t arrayList_getEntry(const celix_array_list_t *list, int index) {
    celix_array_list_entry_t entry;
    memset(&entry, 0, sizeof(entry));
    if (index < list->size) {
        entry = list->elementData[index];
    }
    return entry;
}

void* celix_arrayList_get(const celix_array_list_t* list, int index) {
    assert(list->elementType == CELIX_ARRAY_LIST_ELEMENT_TYPE_POINTER ||
           list->elementType == CELIX_ARRAY_LIST_ELEMENT_TYPE_UNDEFINED);
    return arrayList_getEntry(list, index).voidPtrVal;
}

<<<<<<< HEAD
int celix_arrayList_getInt(const celix_array_list_t *list, int index) { return arrayList_getEntry(list, index).intVal; }
long int celix_arrayList_getLong(const celix_array_list_t *list, int index) { return arrayList_getEntry(list, index).longVal; }
unsigned int celix_arrayList_getUInt(const celix_array_list_t *list, int index) { return arrayList_getEntry(list, index).uintVal; }
unsigned long int celix_arrayList_getULong(const celix_array_list_t *list, int index) { return arrayList_getEntry(list, index).ulongVal; }
float celix_arrayList_getFloat(const celix_array_list_t *list, int index) { return arrayList_getEntry(list, index).floatVal; }
double celix_arrayList_getDouble(const celix_array_list_t *list, int index) { return arrayList_getEntry(list, index).doubleVal; }
bool celix_arrayList_getBool(const celix_array_list_t *list, int index) { return arrayList_getEntry(list, index).boolVal; }
size_t celix_arrayList_getSize(const celix_array_list_t *list, int index) { return arrayList_getEntry(list, index).sizeVal; }
const char* celix_arrayList_getString(const celix_array_list_t *list, int index) { return arrayList_getEntry(list, index).strVal; }
celix_array_list_entry_t celix_arrayList_getEntry(const celix_array_list_t *list, int index) { return arrayList_getEntry(list, index); }
=======
const char* celix_arrayList_getString(const celix_array_list_t* list, int index) {
    assert(list->elementType == CELIX_ARRAY_LIST_ELEMENT_TYPE_STRING ||
           list->elementType == CELIX_ARRAY_LIST_ELEMENT_TYPE_UNDEFINED);
    return arrayList_getEntry(list, index).stringVal;
}

long int celix_arrayList_getLong(const celix_array_list_t* list, int index) {
    assert(list->elementType == CELIX_ARRAY_LIST_ELEMENT_TYPE_LONG ||
           list->elementType == CELIX_ARRAY_LIST_ELEMENT_TYPE_UNDEFINED);
    return arrayList_getEntry(list, index).longVal;
}

double celix_arrayList_getDouble(const celix_array_list_t* list, int index) {
    assert(list->elementType == CELIX_ARRAY_LIST_ELEMENT_TYPE_DOUBLE ||
           list->elementType == CELIX_ARRAY_LIST_ELEMENT_TYPE_UNDEFINED);
    return arrayList_getEntry(list, index).doubleVal;
}

bool celix_arrayList_getBool(const celix_array_list_t* list, int index) {
    assert(list->elementType == CELIX_ARRAY_LIST_ELEMENT_TYPE_BOOL ||
           list->elementType == CELIX_ARRAY_LIST_ELEMENT_TYPE_UNDEFINED);
    return arrayList_getEntry(list, index).boolVal;
}

const celix_version_t* celix_arrayList_getVersion(const celix_array_list_t* list, int index) {
    assert(list->elementType == CELIX_ARRAY_LIST_ELEMENT_TYPE_VERSION);
    return arrayList_getEntry(list, index).versionVal;
}
>>>>>>> d46d9838

static celix_status_t celix_arrayList_addEntry(celix_array_list_t* list, celix_array_list_entry_t entry) {
    celix_status_t status = celix_arrayList_ensureCapacity(list, list->size + 1);
    if (status == CELIX_SUCCESS) {
        list->elementData[list->size++] = entry;
    } else {
        if (list->simpleRemovedCallback) {
            list->simpleRemovedCallback(entry.voidPtrVal);
        } else if (list->removedCallback) {
            list->removedCallback(list->removedCallbackData, entry);
        }
    }
    return status;
}

celix_status_t celix_arrayList_add(celix_array_list_t* list, void* element) {
    assert(element);
    assert(list->elementType == CELIX_ARRAY_LIST_ELEMENT_TYPE_POINTER ||
           list->elementType == CELIX_ARRAY_LIST_ELEMENT_TYPE_UNDEFINED);
    celix_array_list_entry_t entry;
    memset(&entry, 0, sizeof(entry));
    entry.voidPtrVal = element;
    return celix_arrayList_addEntry(list, entry);
}

celix_status_t celix_arrayList_addString(celix_array_list_t* list, const char* val) {
    assert(val);
    assert(list->elementType == CELIX_ARRAY_LIST_ELEMENT_TYPE_STRING ||
           list->elementType == CELIX_ARRAY_LIST_ELEMENT_TYPE_UNDEFINED);
    celix_array_list_entry_t entry;
    memset(&entry, 0, sizeof(entry));
    if (list->elementType == CELIX_ARRAY_LIST_ELEMENT_TYPE_STRING) {
        entry.stringVal = celix_utils_strdup(val);
        if (entry.stringVal == NULL) {
            return ENOMEM;
        }
    } else {
        entry.stringVal = val;
    }
    return celix_arrayList_addEntry(list, entry);
}

celix_status_t celix_arrayList_assignString(celix_array_list_t* list, char* value) {
    assert(value);
    assert(list->elementType == CELIX_ARRAY_LIST_ELEMENT_TYPE_STRING);
    celix_array_list_entry_t entry;
    memset(&entry, 0, sizeof(entry));
    entry.stringVal = value;
    return celix_arrayList_addEntry(list, entry);
}

celix_status_t celix_arrayList_addLong(celix_array_list_t* list, long val) {
    assert(list->elementType == CELIX_ARRAY_LIST_ELEMENT_TYPE_LONG ||
           list->elementType == CELIX_ARRAY_LIST_ELEMENT_TYPE_UNDEFINED);
    celix_array_list_entry_t entry;
    memset(&entry, 0, sizeof(entry));
    entry.longVal = val;
    return celix_arrayList_addEntry(list, entry);
}

celix_status_t celix_arrayList_addDouble(celix_array_list_t* list, double val) {
    assert(list->elementType == CELIX_ARRAY_LIST_ELEMENT_TYPE_DOUBLE ||
           list->elementType == CELIX_ARRAY_LIST_ELEMENT_TYPE_UNDEFINED);
    celix_array_list_entry_t entry;
    memset(&entry, 0, sizeof(entry));
    entry.doubleVal = val;
    return celix_arrayList_addEntry(list, entry);
}

celix_status_t celix_arrayList_addBool(celix_array_list_t* list, bool val) {
    assert(list->elementType == CELIX_ARRAY_LIST_ELEMENT_TYPE_BOOL ||
           list->elementType == CELIX_ARRAY_LIST_ELEMENT_TYPE_UNDEFINED);
    celix_array_list_entry_t entry;
    memset(&entry, 0, sizeof(entry));
    entry.boolVal = val;
    return celix_arrayList_addEntry(list, entry);
}

celix_status_t celix_arrayList_addVersion(celix_array_list_t* list, const celix_version_t* value) {
    assert(value);
    assert(list->elementType == CELIX_ARRAY_LIST_ELEMENT_TYPE_VERSION ||
           list->elementType == CELIX_ARRAY_LIST_ELEMENT_TYPE_UNDEFINED);
    celix_array_list_entry_t entry;
    memset(&entry, 0, sizeof(entry));
    if (list->elementType == CELIX_ARRAY_LIST_ELEMENT_TYPE_VERSION) {
        entry.versionVal = celix_version_copy(value);
        if (entry.versionVal == NULL) {
            return ENOMEM;
        }
    } else {
        entry.versionVal = value;
    }
    return celix_arrayList_addEntry(list, entry);
}

celix_status_t celix_arrayList_assignVersion(celix_array_list_t* list, celix_version_t* value) {
    assert(value);
    assert(list->elementType == CELIX_ARRAY_LIST_ELEMENT_TYPE_VERSION);
    celix_array_list_entry_t entry;
    memset(&entry, 0, sizeof(entry));
    entry.versionVal = value;
    return celix_arrayList_addEntry(list, entry);
}

celix_status_t celix_arrayList_addString(celix_array_list_t *list, const char* value) {
    celix_array_list_entry_t entry;
    memset(&entry, 0, sizeof(entry));
    entry.strVal = value;
    return celix_arrayList_addEntry(list, entry);
}

int celix_arrayList_indexOf(celix_array_list_t *list, celix_array_list_entry_t entry) {
    size_t size = celix_arrayList_size(list);
    int i;
    int index = -1;
    for (i = 0 ; i < size ; ++i) {
        bool eq = celix_arrayList_equalsForElement(list, entry, list->elementData[i]);
        if (eq) {
            index = i;
            break;
        }
    }
    return index;
}
void celix_arrayList_removeAt(celix_array_list_t *list, int index) {
    if (index >= 0 && index < list->size) {
        celix_arrayList_callRemovedCallback(list, index);
        size_t numMoved = list->size - index - 1;
        memmove(list->elementData+index, list->elementData+index+1, sizeof(celix_array_list_entry_t) * numMoved);
        memset(&list->elementData[--list->size], 0, sizeof(celix_array_list_entry_t));
    }
}

void celix_arrayList_removeEntry(celix_array_list_t *list, celix_array_list_entry_t entry) {
    int index = celix_arrayList_indexOf(list, entry);
    celix_arrayList_removeAt(list, index);
}

void celix_arrayList_remove(celix_array_list_t* list, void* ptr) {
    assert(list->elementType == CELIX_ARRAY_LIST_ELEMENT_TYPE_POINTER ||
           list->elementType == CELIX_ARRAY_LIST_ELEMENT_TYPE_UNDEFINED);
    celix_array_list_entry_t entry;
    memset(&entry, 0, sizeof(entry));
    entry.voidPtrVal = ptr;
    celix_arrayList_removeEntry(list, entry);
}

void celix_arrayList_removeString(celix_array_list_t* list, const char* val) {
    assert(list->elementType == CELIX_ARRAY_LIST_ELEMENT_TYPE_STRING ||
           list->elementType == CELIX_ARRAY_LIST_ELEMENT_TYPE_UNDEFINED);
    celix_array_list_entry_t entry;
    memset(&entry, 0, sizeof(entry));
    entry.stringVal = val;
    celix_arrayList_removeEntry(list, entry);
}

void celix_arrayList_removeLong(celix_array_list_t* list, long val) {
    assert(list->elementType == CELIX_ARRAY_LIST_ELEMENT_TYPE_LONG ||
           list->elementType == CELIX_ARRAY_LIST_ELEMENT_TYPE_UNDEFINED);
    celix_array_list_entry_t entry;
    memset(&entry, 0, sizeof(entry));
    entry.longVal = val;
    celix_arrayList_removeEntry(list, entry);
}

void celix_arrayList_removeDouble(celix_array_list_t* list, double val) {
    assert(list->elementType == CELIX_ARRAY_LIST_ELEMENT_TYPE_DOUBLE ||
           list->elementType == CELIX_ARRAY_LIST_ELEMENT_TYPE_UNDEFINED);
    celix_array_list_entry_t entry;
    memset(&entry, 0, sizeof(entry));
    entry.doubleVal = val;
    celix_arrayList_removeEntry(list, entry);
}

void celix_arrayList_removeBool(celix_array_list_t* list, bool val) {
    assert(list->elementType == CELIX_ARRAY_LIST_ELEMENT_TYPE_BOOL ||
           list->elementType == CELIX_ARRAY_LIST_ELEMENT_TYPE_UNDEFINED);
    celix_array_list_entry_t entry;
    memset(&entry, 0, sizeof(entry));
    entry.boolVal = val;
    celix_arrayList_removeEntry(list, entry);
}

void celix_arrayList_removeVersion(celix_array_list_t* list, const celix_version_t* val) {
    assert(list->elementType == CELIX_ARRAY_LIST_ELEMENT_TYPE_VERSION ||
           list->elementType == CELIX_ARRAY_LIST_ELEMENT_TYPE_UNDEFINED);
    celix_array_list_entry_t entry;
    memset(&entry, 0, sizeof(entry));
    entry.versionVal = val;
    celix_arrayList_removeEntry(list, entry);
}

void celix_arrayList_removeString(celix_array_list_t *list, const char* value) {
    celix_array_list_entry_t entry;
    memset(&entry, 0, sizeof(entry));
    entry.strVal = value;
    celix_arrayList_removeEntry(list, entry);
}

void celix_arrayList_clear(celix_array_list_t *list) {
    for (int i = 0; i < list->size; ++i) {
        celix_arrayList_callRemovedCallback(list, i);
        memset(&list->elementData[i], 0, sizeof(celix_array_list_entry_t));
    }
    list->size = 0;
}

#if defined(__APPLE__)
static int celix_arrayList_compareEntries(void* arg, const void* voidA, const void* voidB) {
#else
static int celix_arrayList_compareEntries(const void* voidA, const void* voidB, void* arg) {
#endif
    celix_array_list_compare_entries_fp compare = arg;
    const celix_array_list_entry_t* a = voidA;
    const celix_array_list_entry_t* b = voidB;
    return compare(*a, *b);
}

void celix_arrayList_sort(celix_array_list_t *list) {
    if (list->compareCallback) {
        celix_arrayList_sortEntries(list, list->compareCallback);
    }
}

bool celix_arrayList_equals(const celix_array_list_t* listA, const celix_array_list_t* listB) {
    if (listA == listB) {
        return true;
    }
    if (!listA || !listB) {
        return false;
    }
    if (listA->elementType != listB->elementType) {
        return false;
    }
    if (listA->size != listB->size) {
        return false;
    }
    if (listA->equalsCallback != listB->equalsCallback) {
        return false;
    }
    for (int i = 0; i < listA->size; ++i) {
        if (!listA->equalsCallback(listA->elementData[i], listB->elementData[i])) {
            return false;
        }
    }
    return true;
}

celix_array_list_t* celix_arrayList_copy(const celix_array_list_t* list) {
    if (!list) {
        return NULL;
    }

    celix_array_list_create_options_t opts = CELIX_EMPTY_ARRAY_LIST_CREATE_OPTIONS;
    opts.elementType = list->elementType;
    opts.equalsCallback = list->equalsCallback;
    opts.compareCallback = list->compareCallback;
    opts.removedCallback = list->removedCallback;
    opts.removedCallbackData = list->removedCallbackData;
    opts.simpleRemovedCallback = list->simpleRemovedCallback;
    opts.copyCallback = list->copyCallback;
    celix_autoptr(celix_array_list_t) copy = celix_arrayList_createWithOptions(&opts);
    if (!copy) {
        return NULL;
    }

    celix_status_t status = celix_arrayList_ensureCapacity(copy, list->capacity);
    if (status != CELIX_SUCCESS) {
        return NULL;
    }

    for (int i = 0; i < celix_arrayList_size(list); ++i) {
        celix_array_list_entry_t entry;
        if (list->copyCallback) {
            memset(&entry, 0, sizeof(entry));
            status = list->copyCallback(list->elementData[i], &entry);
            if (status != CELIX_SUCCESS) {
                celix_err_push("Failed to copy entry");
                return NULL;
            }
        } else {
            entry = list->elementData[i]; //shallow copy
        }

        (void)celix_arrayList_addEntry(copy, entry); // Cannot fail, because ensureCapacity is already called to
                                                     // ensure enough space
    }

    return celix_steal_ptr(copy);
}

void celix_arrayList_sortEntries(celix_array_list_t *list, celix_array_list_compare_entries_fp compare) {
#if defined(__APPLE__)
    qsort_r(list->elementData, list->size, sizeof(celix_array_list_entry_t), compare, celix_arrayList_compareEntries);
#else
    qsort_r(list->elementData, list->size, sizeof(celix_array_list_entry_t), celix_arrayList_compareEntries, compare);
#endif
}<|MERGE_RESOLUTION|>--- conflicted
+++ resolved
@@ -23,16 +23,6 @@
 #include <string.h>
 
 #include "celix_array_list.h"
-<<<<<<< HEAD
-
-#include "array_list_private.h"
-#include "celix_build_assert.h"
-#include "celix_err.h"
-#include "celix_stdio_cleanup.h"
-#include "celix_stdlib_cleanup.h"
-
-#define CELIX_ARRAY_LIST_DEFAULT_CAPACITY 10
-=======
 #include "celix_err.h"
 #include "celix_stdlib_cleanup.h"
 #include "celix_utils.h"
@@ -78,7 +68,6 @@
 static bool celix_arrayList_longEquals(celix_array_list_entry_t a, celix_array_list_entry_t b) {
     return celix_arrayList_compareLongEntries(a, b) == 0;
 }
->>>>>>> d46d9838
 
 static int celix_arrayList_compareDoubleEntries(celix_array_list_entry_t a, celix_array_list_entry_t b) {
     return a.doubleVal > b.doubleVal ? 1 : (a.doubleVal < b.doubleVal ? -1 : 0);
@@ -199,24 +188,6 @@
 celix_array_list_t* celix_arrayList_createWithOptions(const celix_array_list_create_options_t* opts) {
     celix_autofree celix_array_list_t *list = calloc(1, sizeof(*list));
     if (!list) {
-<<<<<<< HEAD
-        celix_err_push("Failed to create array list. Out of memory.");
-        return NULL;
-    }
-
-    list->capacity = opts->initialCapacity == 0 ? CELIX_ARRAY_LIST_DEFAULT_CAPACITY : opts->initialCapacity;
-    list->elementData = malloc(sizeof(celix_array_list_entry_t) * list->capacity);
-    list->equals = opts->equalsCallback == NULL ? celix_arrayList_defaultEquals : opts->equalsCallback;
-    list->simpleRemovedCallback = opts->simpleRemovedCallback;
-    list->removedCallbackData = opts->removedCallbackData;
-    list->removedCallback = opts->removedCallback;
-
-    if (!list->elementData) {
-        celix_err_push("Failed to create array list. Out of memory.");
-        return NULL;
-    }
-
-=======
         celix_err_push("Failed to allocate memory for list");
         return NULL;
     }
@@ -248,7 +219,6 @@
     if (opts->copyCallback) {
         list->copyCallback = opts->copyCallback;
     }
->>>>>>> d46d9838
     return celix_steal_ptr(list);
 }
 
@@ -294,15 +264,11 @@
     }
 }
 
-<<<<<<< HEAD
-int celix_arrayList_size(const celix_array_list_t* list) {
-=======
 celix_array_list_element_type_t celix_arrayList_getElementType(const celix_array_list_t *list) {
     return list->elementType;
 }
 
 int celix_arrayList_size(const celix_array_list_t *list) {
->>>>>>> d46d9838
     return (int)list->size;
 }
 
@@ -339,18 +305,6 @@
     return arrayList_getEntry(list, index).voidPtrVal;
 }
 
-<<<<<<< HEAD
-int celix_arrayList_getInt(const celix_array_list_t *list, int index) { return arrayList_getEntry(list, index).intVal; }
-long int celix_arrayList_getLong(const celix_array_list_t *list, int index) { return arrayList_getEntry(list, index).longVal; }
-unsigned int celix_arrayList_getUInt(const celix_array_list_t *list, int index) { return arrayList_getEntry(list, index).uintVal; }
-unsigned long int celix_arrayList_getULong(const celix_array_list_t *list, int index) { return arrayList_getEntry(list, index).ulongVal; }
-float celix_arrayList_getFloat(const celix_array_list_t *list, int index) { return arrayList_getEntry(list, index).floatVal; }
-double celix_arrayList_getDouble(const celix_array_list_t *list, int index) { return arrayList_getEntry(list, index).doubleVal; }
-bool celix_arrayList_getBool(const celix_array_list_t *list, int index) { return arrayList_getEntry(list, index).boolVal; }
-size_t celix_arrayList_getSize(const celix_array_list_t *list, int index) { return arrayList_getEntry(list, index).sizeVal; }
-const char* celix_arrayList_getString(const celix_array_list_t *list, int index) { return arrayList_getEntry(list, index).strVal; }
-celix_array_list_entry_t celix_arrayList_getEntry(const celix_array_list_t *list, int index) { return arrayList_getEntry(list, index); }
-=======
 const char* celix_arrayList_getString(const celix_array_list_t* list, int index) {
     assert(list->elementType == CELIX_ARRAY_LIST_ELEMENT_TYPE_STRING ||
            list->elementType == CELIX_ARRAY_LIST_ELEMENT_TYPE_UNDEFINED);
@@ -379,7 +333,6 @@
     assert(list->elementType == CELIX_ARRAY_LIST_ELEMENT_TYPE_VERSION);
     return arrayList_getEntry(list, index).versionVal;
 }
->>>>>>> d46d9838
 
 static celix_status_t celix_arrayList_addEntry(celix_array_list_t* list, celix_array_list_entry_t entry) {
     celix_status_t status = celix_arrayList_ensureCapacity(list, list->size + 1);
