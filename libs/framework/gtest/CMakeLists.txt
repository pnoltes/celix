--- conflicted
+++ resolved
@@ -113,21 +113,6 @@
 add_test(NAME test_framework COMMAND test_framework)
 setup_target_for_coverage(test_framework SCAN_DIR ..)
 
-<<<<<<< HEAD
-#Setting standard to C++11 and testing C++ dependency manager to ensure that this still support C++11.
-#This ensure that the C++11 dependency manager is backwards compatible with Celix 2.2.1
-set(CMAKE_CXX_STANDARD 11)
-add_executable(test_dep_man_with_cxx11
-        src/DependencyManagerTestSuite.cc
-)
-target_link_libraries(test_dep_man_with_cxx11 PRIVATE Celix::framework CURL::libcurl GTest::gtest GTest::gtest_main)
-target_compile_definitions(test_dep_man_with_cxx11 PRIVATE
-        SIMPLE_CXX_DEP_MAN_BUNDLE_LOC="${SIMPLE_CXX_DEP_MAN_BUNDLE_LOC}"
-)
-celix_deprecated_utils_headers(test_dep_man_with_cxx11)
-add_test(NAME test_dep_man_with_cxx11 COMMAND test_dep_man_with_cxx11)
-setup_target_for_coverage(test_dep_man_with_cxx11 SCAN_DIR ..)
-=======
 if (ENABLE_TESTING_DEPENDENCY_MANAGER_FOR_CXX11)
     #Setting standard to C++11 and testing C++ dependency manager to ensure that this still support C++11.
     #This ensure that the C++11 dependency manager is backwards compatible with Celix 2.2.1
@@ -139,6 +124,7 @@
     target_compile_definitions(test_dep_man_with_cxx11 PRIVATE
             SIMPLE_CXX_DEP_MAN_BUNDLE_LOC="${SIMPLE_CXX_DEP_MAN_BUNDLE_LOC}"
             )
+    celix_deprecated_utils_headers(test_dep_man_with_cxx11)
     add_test(NAME test_dep_man_with_cxx11 COMMAND test_dep_man_with_cxx11)
     setup_target_for_coverage(test_dep_man_with_cxx11 SCAN_DIR ..)
 
@@ -176,7 +162,6 @@
         #Note this test set has two version fo bundle1, this is done for testing purpose.
         simple_test_bundle1 simple_test_bundle3 simple_test_bundle1 simple_test_bundle2
     )
->>>>>>> b743919d
 
     target_compile_definitions(test_framework_with_cxx14 PRIVATE
             SIMPLE_TEST_BUNDLE1_LOCATION="${SIMPLE_TEST_BUNDLE1}"
