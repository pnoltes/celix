--- conflicted
+++ resolved
@@ -740,13 +740,8 @@
     celix_service_filter_options_t filter OPTS_INIT;
 
     /**
-<<<<<<< HEAD
      * @brief An optional timeout (in seconds), if > 0 the use service call will block until the timeout is expired or
-     * when at least one service is found.
-=======
-     * An optional timeout (in seconds), if > 0 the use service call will block until the timeout is expired or
      * when at least one service is found. Note that it will be ignored when use service on the event loop.
->>>>>>> b5ac4a39
      * Default (0)
      */
      double waitTimeoutInSeconds OPTS_INIT;
