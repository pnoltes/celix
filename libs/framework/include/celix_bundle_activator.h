/*
 * Licensed to the Apache Software Foundation (ASF) under one
 * or more contributor license agreements.  See the NOTICE file
 * distributed with this work for additional information
 * regarding copyright ownership.  The ASF licenses this file
 * to you under the Apache License, Version 2.0 (the
 * "License"); you may not use this file except in compliance
 * with the License.  You may obtain a copy of the License at
 *
 *   http://www.apache.org/licenses/LICENSE-2.0
 *
 * Unless required by applicable law or agreed to in writing,
 * software distributed under the License is distributed on an
 * "AS IS" BASIS, WITHOUT WARRANTIES OR CONDITIONS OF ANY
 *  KIND, either express or implied.  See the License for the
 * specific language governing permissions and limitations
 * under the License.
 */

#include <stdlib.h>

#include "celix_bundle_context.h"

#ifndef CELIX_BUNDLE_ACTIVATOR_H_
#define CELIX_BUNDLE_ACTIVATOR_H_

#ifdef __cplusplus
extern "C" {
#endif

/**
 * Called when this bundle is started so the bundle can create an instance for its activator.
 * The framework does not assume any type for the activator instance, this is implementation specific.
 * The activator instance is handle as a void pointer by the framework, the implementation must cast it to the
 * implementation specific type.
 *
 * @param ctx The execution context of the bundle being started.
 * @param[out] userData A pointer to the specific activator instance used by this bundle.
 *
 * @return Status code indication failure or success:
 * 		- CELIX_SUCCESS when no errors are encountered.
 * 		- Any other status code will mark the bundle as stopped and the framework will remove this
 * 		  bundle's listeners, unregister all services, and release all services used by this bundle.
 */
celix_status_t celix_bundleActivator_create(celix_bundle_context_t *ctx, void **userData);

/**
 * Called when this bundle is started so the Framework can perform the bundle-specific activities necessary
 * to start this bundle. This method can be used to register services or to allocate any resources that this
 * bundle needs.
 *
 * <p>
 * This method must complete and return to its caller in a timely manner.
 *
 * @param userData The activator instance to be used.
 * @param ctx The execution context of the bundle being started.
 *
 * @return Status code indication failure or success:
 * 		- CELIX_SUCCESS when no errors are encountered.
 * 		- Any other status code will mark the bundle as stopped and the framework will remove this
 * 		  bundle's listeners, unregister all services, and release all services used by this bundle.
 */
celix_status_t celix_bundleActivator_start(void *userData, celix_bundle_context_t *ctx);

/**
 * Called when this bundle is stopped so the Framework can perform the bundle-specific activities necessary
 * to stop the bundle. In general, this method should undo the work that the <code>bundleActivator_start()</code>
 * function started. There should be no active threads that were started by this bundle when this bundle returns.
 * A stopped bundle must not call any Framework objects.
 *
 * <p>
 * This method must complete and return to its caller in a timely manner.
 *
 * @param userData The activator instance to be used.
 * @param ctx The execution context of the bundle being stopped.
 *
 * @return Status code indication failure or success:
 * 		- CELIX_SUCCESS when no errors are encountered.
 * 		- Any other status code will mark the bundle as stopped and the framework will remove this
 * 		  bundle's listeners, unregister all services, and release all services used by this bundle.
 */
celix_status_t celix_bundleActivator_stop(void *userData, celix_bundle_context_t *ctx);

/**
 * Called when this bundle is stopped so the bundle can destroy the instance of its activator. In general, this
 * method should undo the work that the <code>bundleActivator_create()</code> function initialized.
 *
 * <p>
 * This method must complete and return to its caller in a timely manner.
 *
 * @param userData The activator instance to be used.
 * @param ctx The execution context of the bundle being stopped.
 *
 * @return Status code indication failure or success:
 * 		- CELIX_SUCCESS when no errors are encountered.
 * 		- Any other status code will mark the bundle as stopped and the framework will remove this
 * 		  bundle's listeners, unregister all services, and release all services used by this bundle.
 */
celix_status_t celix_bundleActivator_destroy(void *userData, celix_bundle_context_t* ctx);


/**
 * This macro generates the required bundle activator functions for C.
 * This can be used to more type safe bundle activator entries.
 *
 * The macro will create the following bundle activator functions:
 * - bundleActivator_create which allocates a pointer to the provided type.
 * - bundleActivator_start/stop which will call the respectively provided typed start/stop functions.
 * - bundleActivator_destroy will free the allocated for the provided type.
 *
 * @param type The activator type (e.g. 'struct shell_activator').
 * @param start the activator actStart function with the following signature: celix_status_t (*)(<actType>*, celix_bundle_context_t*).
 * @param stop the activator actStop function with the following signature: celix_status_t (*)(<actType>*, celix_bundle_context_t*).
 */
#define CELIX_GEN_BUNDLE_ACTIVATOR(actType, actStart, actStop)                                                         \
celix_status_t celix_bundleActivator_create(celix_bundle_context_t *ctx __attribute__((unused)), void **userData) {    \
    celix_status_t status = CELIX_SUCCESS;                                                                             \
    actType *data = (actType*)calloc(1, sizeof(*data));                                                                \
    if (data != NULL) {                                                                                                \
        *userData = data;                                                                                              \
    } else {                                                                                                           \
        status = CELIX_ENOMEM;                                                                                         \
    }                                                                                                                  \
    return status;                                                                                                     \
}                                                                                                                      \
                                                                                                                       \
celix_status_t celix_bundleActivator_start(void *userData, celix_bundle_context_t *ctx) {                              \
    return actStart((actType*)userData, ctx);                                                                          \
}                                                                                                                      \
                                                                                                                       \
celix_status_t celix_bundleActivator_stop(void *userData, celix_bundle_context_t *ctx) {                               \
    return actStop((actType*)userData, ctx);                                                                           \
}                                                                                                                      \
                                                                                                                       \
celix_status_t celix_bundleActivator_destroy(void *userData, celix_bundle_context_t *ctx __attribute__((unused))) {    \
    free(userData);                                                                                                    \
    return CELIX_SUCCESS;                                                                                              \
}

#ifdef __cplusplus
}

<<<<<<< HEAD
=======

/**
 * This macro generates the required bundle activator functions for C++.
 * This can be used to more type safe bundle activator entries.
 *
 * The macro will create the following bundle activator functions:
 * - bundleActivator_create which allocates a pointer to the provided type.
 * - bundleActivator_start/stop which will call the respectively provided typed start/stop functions.
 * - bundleActivator_destroy will free the allocated for the provided type.
 *
 * @param type The activator type (e.g. 'ShellActivator'). A type which should have a constructor with a single arugment of std::shared_ptr<DependencyManager>.
 */
#define CELIX_GEN_CXX_BUNDLE_ACTIVATOR(actType)                                                                        \
                                                                                                                       \
namespace /*anon*/ {                                                                                                   \
struct BundleActivatorData {                                                                                           \
    std::shared_ptr<DependencyManager> mng{};                                                                          \
    std::unique_ptr<actType> activator{};                                                                              \
};                                                                                                                     \
}                                                                                                                      \
                                                                                                                       \
extern "C" celix_status_t bundleActivator_create(celix_bundle_context_t *context, void** userData) {                   \
    int status = CELIX_SUCCESS;                                                                                        \
                                                                                                                       \
    BundleActivatorData* data = nullptr;                                                                               \
    data = new (std::nothrow) BundleActivatorData{};                                                                   \
    if (data != nullptr) {                                                                                             \
        data->mng = std::shared_ptr<celix::dm::DependencyManager>{new (std::nothrow) celix::dm::DependencyManager{context}};          \
    }                                                                                                                  \
                                                                                                                       \
    if (data == nullptr || data->mng == nullptr) {                                                                     \
        status = CELIX_ENOMEM;                                                                                         \
        if (data != nullptr) {                                                                                         \
            delete data;                                                                                               \
        }                                                                                                              \
        *userData = nullptr;                                                                                           \
    } else {                                                                                                           \
        *userData = data;                                                                                              \
    }                                                                                                                  \
    return status;                                                                                                     \
}                                                                                                                      \
                                                                                                                       \
extern "C" celix_status_t bundleActivator_start(void *userData, celix_bundle_context_t *) {                            \
    auto* data = static_cast<BundleActivatorData*>(userData);                                                          \
    if (data != nullptr) {                                                                                             \
        data->activator = std::unique_ptr<actType>{new actType{data->mng}};                                            \
        data->mng->start();                                                                                            \
    }                                                                                                                  \
    return CELIX_SUCCESS;                                                                                              \
}                                                                                                                      \
                                                                                                                       \
extern "C" celix_status_t bundleActivator_stop(void *userData, celix_bundle_context_t*) {                              \
    auto* data = static_cast<BundleActivatorData*>(userData);                                                          \
    if (data != nullptr) {                                                                                             \
        data->mng->clear();                                                                                            \
        data->mng = nullptr;                                                                                           \
        data->activator = nullptr;                                                                                     \
    }                                                                                                                  \
    return CELIX_SUCCESS;                                                                                              \
}                                                                                                                      \
                                                                                                                       \
extern "C" celix_status_t bundleActivator_destroy(void *userData, celix_bundle_context_t*) {                           \
    auto* data = static_cast<BundleActivatorData*>(userData);                                                          \
    delete data;                                                                                                       \
    return CELIX_SUCCESS;                                                                                              \
}                                                                                                                      \


>>>>>>> 71ab9d63
#endif

#endif /* CELIX_BUNDLE_ACTIVATOR_H_ */<|MERGE_RESOLUTION|>--- conflicted
+++ resolved
@@ -139,78 +139,6 @@
 
 #ifdef __cplusplus
 }
-
-<<<<<<< HEAD
-=======
-
-/**
- * This macro generates the required bundle activator functions for C++.
- * This can be used to more type safe bundle activator entries.
- *
- * The macro will create the following bundle activator functions:
- * - bundleActivator_create which allocates a pointer to the provided type.
- * - bundleActivator_start/stop which will call the respectively provided typed start/stop functions.
- * - bundleActivator_destroy will free the allocated for the provided type.
- *
- * @param type The activator type (e.g. 'ShellActivator'). A type which should have a constructor with a single arugment of std::shared_ptr<DependencyManager>.
- */
-#define CELIX_GEN_CXX_BUNDLE_ACTIVATOR(actType)                                                                        \
-                                                                                                                       \
-namespace /*anon*/ {                                                                                                   \
-struct BundleActivatorData {                                                                                           \
-    std::shared_ptr<DependencyManager> mng{};                                                                          \
-    std::unique_ptr<actType> activator{};                                                                              \
-};                                                                                                                     \
-}                                                                                                                      \
-                                                                                                                       \
-extern "C" celix_status_t bundleActivator_create(celix_bundle_context_t *context, void** userData) {                   \
-    int status = CELIX_SUCCESS;                                                                                        \
-                                                                                                                       \
-    BundleActivatorData* data = nullptr;                                                                               \
-    data = new (std::nothrow) BundleActivatorData{};                                                                   \
-    if (data != nullptr) {                                                                                             \
-        data->mng = std::shared_ptr<celix::dm::DependencyManager>{new (std::nothrow) celix::dm::DependencyManager{context}};          \
-    }                                                                                                                  \
-                                                                                                                       \
-    if (data == nullptr || data->mng == nullptr) {                                                                     \
-        status = CELIX_ENOMEM;                                                                                         \
-        if (data != nullptr) {                                                                                         \
-            delete data;                                                                                               \
-        }                                                                                                              \
-        *userData = nullptr;                                                                                           \
-    } else {                                                                                                           \
-        *userData = data;                                                                                              \
-    }                                                                                                                  \
-    return status;                                                                                                     \
-}                                                                                                                      \
-                                                                                                                       \
-extern "C" celix_status_t bundleActivator_start(void *userData, celix_bundle_context_t *) {                            \
-    auto* data = static_cast<BundleActivatorData*>(userData);                                                          \
-    if (data != nullptr) {                                                                                             \
-        data->activator = std::unique_ptr<actType>{new actType{data->mng}};                                            \
-        data->mng->start();                                                                                            \
-    }                                                                                                                  \
-    return CELIX_SUCCESS;                                                                                              \
-}                                                                                                                      \
-                                                                                                                       \
-extern "C" celix_status_t bundleActivator_stop(void *userData, celix_bundle_context_t*) {                              \
-    auto* data = static_cast<BundleActivatorData*>(userData);                                                          \
-    if (data != nullptr) {                                                                                             \
-        data->mng->clear();                                                                                            \
-        data->mng = nullptr;                                                                                           \
-        data->activator = nullptr;                                                                                     \
-    }                                                                                                                  \
-    return CELIX_SUCCESS;                                                                                              \
-}                                                                                                                      \
-                                                                                                                       \
-extern "C" celix_status_t bundleActivator_destroy(void *userData, celix_bundle_context_t*) {                           \
-    auto* data = static_cast<BundleActivatorData*>(userData);                                                          \
-    delete data;                                                                                                       \
-    return CELIX_SUCCESS;                                                                                              \
-}                                                                                                                      \
-
-
->>>>>>> 71ab9d63
 #endif
 
 #endif /* CELIX_BUNDLE_ACTIVATOR_H_ */