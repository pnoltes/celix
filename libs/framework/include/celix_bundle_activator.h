/*
 *Licensed to the Apache Software Foundation (ASF) under one
 *or more contributor license agreements.  See the NOTICE file
 *distributed with this work for additional information
 *regarding copyright ownership.  The ASF licenses this file
 *to you under the Apache License, Version 2.0 (the
 *"License"); you may not use this file except in compliance
 *with the License.  You may obtain a copy of the License at
 *
 *  http://www.apache.org/licenses/LICENSE-2.0
 *
 *Unless required by applicable law or agreed to in writing,
 *software distributed under the License is distributed on an
 *"AS IS" BASIS, WITHOUT WARRANTIES OR CONDITIONS OF ANY
 * KIND, either express or implied.  See the License for the
 *specific language governing permissions and limitations
 *under the License.
 */

#include <stdlib.h>

#include "celix_bundle_context.h"

#ifndef CELIX_BUNDLE_ACTIVATOR_H_
#define CELIX_BUNDLE_ACTIVATOR_H_

#ifdef __cplusplus
extern "C" {
#endif

/**
 * Called when this bundle is started so the bundle can create an instance for its activator.
 * The framework does not assume any type for the activator instance, this is implementation specific.
 * The activator instance is handle as a void pointer by the framework, the implementation must cast it to the
 * implementation specific type.
 *
 * @param ctx The execution context of the bundle being started.
 * @param[out] userData A pointer to the specific activator instance used by this bundle.
 *
 * @return Status code indication failure or success:
 * 		- CELIX_SUCCESS when no errors are encountered.
 * 		- Any other status code will mark the bundle as stopped and the framework will remove this
 * 		  bundle's listeners, unregister all services, and release all services used by this bundle.
 */
celix_status_t celix_bundleActivator_create(celix_bundle_context_t *ctx, void **userData);

/**
 * Called when this bundle is started so the Framework can perform the bundle-specific activities necessary
 * to start this bundle. This method can be used to register services or to allocate any resources that this
 * bundle needs.
 *
 * <p>
 * This method must complete and return to its caller in a timely manner.
 *
 * @param userData The activator instance to be used.
 * @param ctx The execution context of the bundle being started.
 *
 * @return Status code indication failure or success:
 * 		- CELIX_SUCCESS when no errors are encountered.
 * 		- Any other status code will mark the bundle as stopped and the framework will remove this
 * 		  bundle's listeners, unregister all services, and release all services used by this bundle.
 */
celix_status_t celix_bundleActivator_start(void *userData, celix_bundle_context_t *ctx);

/**
 * Called when this bundle is stopped so the Framework can perform the bundle-specific activities necessary
 * to stop the bundle. In general, this method should undo the work that the <code>bundleActivator_start()</code>
 * function started. There should be no active threads that were started by this bundle when this bundle returns.
 * A stopped bundle must not call any Framework objects.
 *
 * <p>
 * This method must complete and return to its caller in a timely manner.
 *
 * @param userData The activator instance to be used.
 * @param ctx The execution context of the bundle being stopped.
 *
 * @return Status code indication failure or success:
 * 		- CELIX_SUCCESS when no errors are encountered.
 * 		- Any other status code will mark the bundle as stopped and the framework will remove this
 * 		  bundle's listeners, unregister all services, and release all services used by this bundle.
 */
celix_status_t celix_bundleActivator_stop(void *userData, celix_bundle_context_t *ctx);

/**
 * Called when this bundle is stopped so the bundle can destroy the instance of its activator. In general, this
 * method should undo the work that the <code>bundleActivator_create()</code> function initialized.
 *
 * <p>
 * This method must complete and return to its caller in a timely manner.
 *
 * @param userData The activator instance to be used.
 * @param ctx The execution context of the bundle being stopped.
 *
 * @return Status code indication failure or success:
 * 		- CELIX_SUCCESS when no errors are encountered.
 * 		- Any other status code will mark the bundle as stopped and the framework will remove this
 * 		  bundle's listeners, unregister all services, and release all services used by this bundle.
 */
celix_status_t celix_bundleActivator_destroy(void *userData, celix_bundle_context_t* ctx);


/**
 * This macro generated the required bundle activator functions. These can be used to more type safe bundle activator
 * entries.
 *
 * The macro will create the following bundle activator functions:
 * - bundleActivator_create which allocates a pointer to the provided type.
 * - bundleActivator_start/stop which will call the respectively provided typed start/stop functions.
 * - bundleActivator_destroy will free the allocated for the provided type.
 *
 * @param type The activator type (e.g. 'struct shell_activator').
 * @param start the activator actStart function with the following signature: celix_status_t (*)(<actType>*, celix_bundle_context_t*).
 * @param stop the activator actStop function with the following signature: celix_status_t (*)(<actType>*, celix_bundle_context_t*).
 */
#define CELIX_GEN_BUNDLE_ACTIVATOR(actType, actStart, actStop)                                                         \
celix_status_t celix_bundleActivator_create(celix_bundle_context_t *ctx __attribute__((unused)), void **userData) {    \
    celix_status_t status = CELIX_SUCCESS;                                                                             \
<<<<<<< HEAD
    actType *data = (actType*)calloc(1, sizeof(*data));                                                                \
=======
    actType *data = (actType*)calloc(1, sizeof(*data));                                                                          \
>>>>>>> d1d001e1
    if (data != NULL) {                                                                                                \
        *userData = data;                                                                                              \
    } else {                                                                                                           \
        status = CELIX_ENOMEM;                                                                                         \
    }                                                                                                                  \
    return status;                                                                                                     \
}                                                                                                                      \
                                                                                                                       \
celix_status_t celix_bundleActivator_start(void *userData, celix_bundle_context_t *ctx) {                              \
    return actStart((actType*)userData, ctx);                                                                          \
}                                                                                                                      \
                                                                                                                       \
celix_status_t celix_bundleActivator_stop(void *userData, celix_bundle_context_t *ctx) {                               \
    return actStop((actType*)userData, ctx);                                                                           \
}                                                                                                                      \
                                                                                                                       \
celix_status_t celix_bundleActivator_destroy(void *userData, celix_bundle_context_t *ctx __attribute__((unused))) {    \
    free(userData);                                                                                                    \
    return CELIX_SUCCESS;                                                                                              \
}

#ifdef __cplusplus
}
#endif

#endif /* CELIX_BUNDLE_ACTIVATOR_H_ */

/**
 * @}
 */<|MERGE_RESOLUTION|>--- conflicted
+++ resolved
@@ -103,7 +103,7 @@
  * This macro generated the required bundle activator functions. These can be used to more type safe bundle activator
  * entries.
  *
- * The macro will create the following bundle activator functions:
+ * The macro will create the following bundlea activator functions:
  * - bundleActivator_create which allocates a pointer to the provided type.
  * - bundleActivator_start/stop which will call the respectively provided typed start/stop functions.
  * - bundleActivator_destroy will free the allocated for the provided type.
@@ -115,11 +115,7 @@
 #define CELIX_GEN_BUNDLE_ACTIVATOR(actType, actStart, actStop)                                                         \
 celix_status_t celix_bundleActivator_create(celix_bundle_context_t *ctx __attribute__((unused)), void **userData) {    \
     celix_status_t status = CELIX_SUCCESS;                                                                             \
-<<<<<<< HEAD
     actType *data = (actType*)calloc(1, sizeof(*data));                                                                \
-=======
-    actType *data = (actType*)calloc(1, sizeof(*data));                                                                          \
->>>>>>> d1d001e1
     if (data != NULL) {                                                                                                \
         *userData = data;                                                                                              \
     } else {                                                                                                           \
