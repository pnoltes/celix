/*
 * Licensed to the Apache Software Foundation (ASF) under one
 * or more contributor license agreements.  See the NOTICE file
 * distributed with this work for additional information
 * regarding copyright ownership.  The ASF licenses this file
 * to you under the Apache License, Version 2.0 (the
 * "License"); you may not use this file except in compliance
 * with the License.  You may obtain a copy of the License at
 *
 *   http://www.apache.org/licenses/LICENSE-2.0
 *
 * Unless required by applicable law or agreed to in writing,
 * software distributed under the License is distributed on an
 * "AS IS" BASIS, WITHOUT WARRANTIES OR CONDITIONS OF ANY
 *  KIND, either express or implied.  See the License for the
 * specific language governing permissions and limitations
 * under the License.
 */

#ifndef CELIX_FRAMEWORK_H_
#define CELIX_FRAMEWORK_H_

#include <stdarg.h>

#include "celix_types.h"
#include "celix_properties.h"
#include "celix_log_level.h"
#include "celix_array_list.h"
#include "celix_framework_export.h"

#ifdef __cplusplus
extern "C" {
#endif

/**
 * @file
 * @brief The Celix Framework API.
 *
 * The Celix Framework API provides the functionality to create and destroy a Celix framework instance.
 *
 * The Celix framework instance provides the following functionality:
 *  - Bundle management
 *  - Service management
 *  - Event management
 *  - Logging
 *  - Framework config properties
 *  - Framework events
 *  - Framework shutdown
 *
 * @note The Celix framework instance is thread safe.
 */


/**
 * @brief Returns the framework UUID. This is unique for every created framework and will not be the same if the process is
 * restarted.
 */
CELIX_FRAMEWORK_EXPORT const char* celix_framework_getUUID(const celix_framework_t *fw);

/**
 * @brief Returns the framework bundle context. This is the same as a 'normal' bundle context and can be used to register, use
 * and track services. The only difference is that the framework is the bundle.
 * @param fw The framework
 * @return A pointer to the bundle context of the framework or NULL if something went wrong.
 */
CELIX_FRAMEWORK_EXPORT celix_bundle_context_t* celix_framework_getFrameworkContext(const celix_framework_t *fw);

/**
 * @brief Returns the framework bundle. This is the same as a 'normal' bundle, expect that this bundle cannot be uninstalled
 * and the `celix_bundle_getEntry` return a entries relative from the working directory.
  * @param fw The framework
 * @return A pointer to the bundle of the framework or NULL if something went wrong.
 */
CELIX_FRAMEWORK_EXPORT celix_bundle_t* celix_framework_getFrameworkBundle(const celix_framework_t *fw);

/**
 * @brief * @brief Use the currently installed bundles.
 * The provided callback will be called for all the currently installed bundles.
 *
 * @param ctx                       The bundle context.
 * @param includeFrameworkBundle    If true the callback will also be triggered for the framework bundle.
 * @param callbackHandle            The data pointer, which will be used in the callbacks
 * @param use                       The callback which will be called for the currently installed bundles.
 *                                  The bundle pointers are only guaranteed to be valid during the callback.
 * @return                          The number of times the use callback is called.
 */
<<<<<<< HEAD
CELIX_FRAMEWORK_EXPORT void celix_framework_useBundles(celix_framework_t *fw, bool includeFrameworkBundle, void *callbackHandle, void(*use)(void *handle, const celix_bundle_t *bnd));
=======
size_t celix_framework_useBundles(celix_framework_t *fw, bool includeFrameworkBundle, void *callbackHandle, void(*use)(void *handle, const celix_bundle_t *bnd));
>>>>>>> 698ba086

/**
 * @brief Use the bundle with the provided bundle id
 * The provided callback will be called if the bundle is found.
 *
 * @param fw                The framework.
 * @param onlyActive        If true only starting and active bundles will trigger the callback.
 * @param bundleId          The bundle id.
 * @param callbackHandle    The data pointer, which will be used in the callbacks
 * @param use               The callback which will be called for the currently started bundles.
 *                          The bundle pointers are only guaranteed to be valid during the callback.
 * @return                  Returns true if the bundle is found and the callback is called.
 */
CELIX_FRAMEWORK_EXPORT bool celix_framework_useBundle(celix_framework_t *fw, bool onlyActive, long bndId, void *callbackHandle, void(*use)(void *handle, const celix_bundle_t *bnd));

/**
 * @brief Check whether a bundle is installed.
 * @param fw        The Celix framework
 * @param bndId     The bundle id to check
 * @return          true if the bundle is installed.
 */
CELIX_FRAMEWORK_EXPORT bool celix_framework_isBundleInstalled(celix_framework_t *fw, long bndId);

/**
 * @brief Check whether the bundle is active.
 * @param fw        The Celix framework
 * @param bndId     The bundle id to check
 * @return          true if the bundle is installed and active.
 */
CELIX_FRAMEWORK_EXPORT bool celix_framework_isBundleActive(celix_framework_t *fw, long bndId);


/**
 * @brief Install and optional start a bundle.
 * Will silently ignore bundle ids < 0.
 *
 * @param fw The Celix framework
 * @param bundleLoc The bundle location to the bundle zip file.
 * @param autoStart If the bundle should also be started.
 * @return the bundleId (>= 0) or < 0 if the bundle could not be installed and possibly started.
 */
CELIX_FRAMEWORK_EXPORT long celix_framework_installBundle(celix_framework_t *fw, const char *bundleLoc, bool autoStart);

/**
 * @brief Uninstall the bundle with the provided bundle id. If needed the bundle will be stopped first.
 * Will silently ignore bundle ids < 0.
 *
 * @param fw The Celix framework
 * @param bndId The bundle id to uninstall.
 * @return true if the bundle is correctly uninstalled. False if not.
 */
CELIX_FRAMEWORK_EXPORT bool celix_framework_uninstallBundle(celix_framework_t *fw, long bndId);

/**
 * @brief Update the bundle with the provided bundle id.
 *
 * This will do the following:
 *  - stop the bundle (if needed);
 *  - update the bundle revision if a newer bundle zip if found;
 *  - start the bundle, if it was started.
 *
 *  Will silently ignore bundle ids < 0.
 *
 * @warning Update bundle is not yet fully supported. Use at your own risk.
 *
 * @param fw The Celix framework
 * @parma bndId the bundle id to update.
 * @param updatedBundleUrl The optional updated bundle url to the bundle zip file. If NULL, the existing bundle url
 *                         from the bundle cache will be used.
 * @return true if the bundle is correctly updated. False if not.
 */
CELIX_FRAMEWORK_EXPORT bool celix_framework_updateBundle(celix_framework_t *fw, long bndId, const char* updatedBundleUrl);

/**
 * @brief Stop the bundle with the provided bundle id.
 * Will silently ignore bundle ids < 0.
 *
 * @param fw The Celix framework
 * @param bndId The bundle id to stop.
 * @return true if the bundle is found & correctly stop. False if not.
 */
CELIX_FRAMEWORK_EXPORT bool celix_framework_stopBundle(celix_framework_t *fw, long bndId);

/**
 * @brief Start the bundle with the provided bundle id.
 * Will silently ignore bundle ids < 0.
 *
 * @param fw The Celix framework
 * @param bndId The bundle id to start.
 * @return true if the bundle is found & correctly started. False if not.
 */
CELIX_FRAMEWORK_EXPORT bool celix_framework_startBundle(celix_framework_t *fw, long bndId);

/**
 * @brief Install and optional start a bundle async.
 * Will silently ignore bundle ids < 0.
 *
 * If the bundle needs to be started this will be done a separate spawned thread.
 *
 * @param fw The Celix framework
 * @param bundleLoc The bundle location to the bundle zip file.
 * @param autoStart If the bundle should also be started.
 * @return The bundle id of the installed bundle or -1 if the bundle could not be installed
 */
CELIX_FRAMEWORK_EXPORT long celix_framework_installBundleAsync(celix_framework_t *fw, const char *bundleLoc, bool autoStart);

/**
 * @brief Update the bundle with the provided bundle id async.
 *
 * This will do the following:
 *  - stop the bundle (if needed);
 *  - update the bundle revision if a newer bundle zip if found;
 *  - start the bundle, if it was started.
 *
 *  Will silently ignore bundle ids < 0.
 *
 *  @warning Update bundle is not yet fully supported. Use at your own risk.
 *
 *  @param fw The Celix framework
 *  @parma bndId the bundle id to update.
 *  @param updatedBundleUrl The optional updated bundle url to the bundle zip file. If NULL, the existing bundle url
 *                         from the bundle cache will be used.
 */
CELIX_FRAMEWORK_EXPORT void celix_framework_updateBundleAsync(celix_framework_t *fw, long bndId, const char* updatedBundleUrl);

/**
 * @brief Uninstall the bundle with the provided bundle id async. If needed the bundle will be stopped first.
 * Will silently ignore bundle ids < 0.
 *
 * The bundle will be uninstalled on a separate spawned thread.
 *
 * @param fw The Celix framework
 * @param bndId The bundle id to uninstall.
 */
CELIX_FRAMEWORK_EXPORT void celix_framework_uninstallBundleAsync(celix_framework_t *fw, long bndId);

/**
 * @brief Stop the bundle with the provided bundle id async.
 * Will silently ignore bundle ids < 0.
 *
 * The bundle will be stopped on a separate spawned thread.
 *
 * @param fw The Celix framework
 * @param bndId The bundle id to stop.
 */
CELIX_FRAMEWORK_EXPORT void celix_framework_stopBundleAsync(celix_framework_t *fw, long bndId);

/**
 * @brief Start the bundle with the provided bundle id async.
 * Will silently ignore bundle ids < 0.
 *
 * The bundle will be started on a separate spawned thread.
 *
 * @param fw The Celix framework
 * @param bndId The bundle id to start.
 */
CELIX_FRAMEWORK_EXPORT void celix_framework_startBundleAsync(celix_framework_t *fw, long bndId);

/**
 * @brief List the installed and started bundle ids.
 * The bundle ids does not include the framework bundle (bundle id CELIX_FRAMEWORK_BUNDLE_ID).
 *
 * @param framework The Celix framework.
 * @return A array with bundle ids (long). The caller is responsible for destroying the array.
 */
CELIX_FRAMEWORK_EXPORT celix_array_list_t* celix_framework_listBundles(celix_framework_t* framework);

/**
 * @brief List the installed bundle ids.
 * The bundle ids does not include the framework bundle (bundle id CELIX_FRAMEWORK_BUNDLE_ID).
 *
 * @param framework The Celix framework.
 * @return A array with bundle ids (long). The caller is responsible for destroying the array.
 */
CELIX_FRAMEWORK_EXPORT celix_array_list_t* celix_framework_listInstalledBundles(celix_framework_t* framework);

/**
 * @brief Wait until the framework event queue is empty.
 *
 * The Celix framework has an event queue which (among others) handles bundle events.
 * This function can be used to ensure that all queue event are handled, mainly useful
 * for testing.
 *
 * @param fw The Celix Framework
 */
CELIX_FRAMEWORK_EXPORT void celix_framework_waitForEmptyEventQueue(celix_framework_t *fw);

/**
 * @brief Sets the log function for this framework.
 * Default the celix framework will log to stdout/stderr.
 *
 * A log function can be injected to change how the Celix framework logs.
 * Can be reset by setting the log function to NULL.
 */
CELIX_FRAMEWORK_EXPORT void celix_framework_setLogCallback(celix_framework_t* fw, void* logHandle, void (*logFunction)(void* handle, celix_log_level_e level, const char* file, const char *function, int line, const char *format, va_list formatArgs));


/**
 * @brief wait until all events for the bundle identified by the bndId are processed.
 */
CELIX_FRAMEWORK_EXPORT void celix_framework_waitUntilNoEventsForBnd(celix_framework_t* fw, long bndId);

/**
 * @brief wait until all pending service registration  are processed.
 */
CELIX_FRAMEWORK_EXPORT void celix_framework_waitUntilNoPendingRegistration(celix_framework_t* fw);

/**
 * @brief Returns whether the current thread is the Celix framework event loop thread.
 */
CELIX_FRAMEWORK_EXPORT bool celix_framework_isCurrentThreadTheEventLoop(celix_framework_t* fw);


/**
 * @brief Fire a generic event. The event will be added to the event loop and handled on the event loop thread.
 *
 * if bndId >=0 the bundle usage count will be increased while the event is not yet processed or finished processing.
 * The eventName is expected to be const char* valid during til the event is finished processing.
 *
 * if eventId >=0 this will be used, otherwise a new event id will be generated
 * return eventId
 */
CELIX_FRAMEWORK_EXPORT long celix_framework_fireGenericEvent(celix_framework_t* fw, long eventId, long bndId, const char *eventName, void* processData, void (*processCallback)(void *data), void* doneData, void (*doneCallback)(void* doneData));

/**
 * @brief Get the next event id.
 *
 * This can be used to ensure celix_framework_waitForGenericEvent can be used to wait for an event.
 * The returned event id will not be used by the framework itself unless followed up with a
 * celix_framework_fireGenericEvent call using the returned event id.
 */
CELIX_FRAMEWORK_EXPORT long celix_framework_nextEventId(celix_framework_t *fw);

/**
 * @brief Wait until a event with the provided event id is completely handled.
 * This function will directly return if the provided event id is not in the event loop (already done or never issued).
 */
CELIX_FRAMEWORK_EXPORT void celix_framework_waitForGenericEvent(celix_framework_t *fw, long eventId);

/**
 * @brief Wait until the framework is stopped.
 */
CELIX_FRAMEWORK_EXPORT void celix_framework_waitForStop(celix_framework_t *framework);

#ifdef __cplusplus
}
#endif

#endif /* CELIX_FRAMEWORK_H_ */<|MERGE_RESOLUTION|>--- conflicted
+++ resolved
@@ -84,11 +84,7 @@
  *                                  The bundle pointers are only guaranteed to be valid during the callback.
  * @return                          The number of times the use callback is called.
  */
-<<<<<<< HEAD
-CELIX_FRAMEWORK_EXPORT void celix_framework_useBundles(celix_framework_t *fw, bool includeFrameworkBundle, void *callbackHandle, void(*use)(void *handle, const celix_bundle_t *bnd));
-=======
-size_t celix_framework_useBundles(celix_framework_t *fw, bool includeFrameworkBundle, void *callbackHandle, void(*use)(void *handle, const celix_bundle_t *bnd));
->>>>>>> 698ba086
+CELIX_FRAMEWORK_EXPORT size_t celix_framework_useBundles(celix_framework_t *fw, bool includeFrameworkBundle, void *callbackHandle, void(*use)(void *handle, const celix_bundle_t *bnd));
 
 /**
  * @brief Use the bundle with the provided bundle id
