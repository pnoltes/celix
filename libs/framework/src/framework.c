/*
 * Licensed to the Apache Software Foundation (ASF) under one
 * or more contributor license agreements.  See the NOTICE file
 * distributed with this work for additional information
 * regarding copyright ownership.  The ASF licenses this file
 * to you under the Apache License, Version 2.0 (the
 * "License"); you may not use this file except in compliance
 * with the License.  You may obtain a copy of the License at
 *
 *   http://www.apache.org/licenses/LICENSE-2.0
 *
 * Unless required by applicable law or agreed to in writing,
 * software distributed under the License is distributed on an
 * "AS IS" BASIS, WITHOUT WARRANTIES OR CONDITIONS OF ANY
 *  KIND, either express or implied.  See the License for the
 * specific language governing permissions and limitations
 * under the License.
 */

#include <stdlib.h>
#include <stdio.h>
#include <string.h>
#include <unistd.h>
#include "celixbool.h"
#include <uuid/uuid.h>
#include <assert.h>

#include "celix_dependency_manager.h"
#include "framework_private.h"
#include "celix_constants.h"
#include "resolver.h"
#include "utils.h"
#include "linked_list_iterator.h"
#include "service_reference_private.h"
#include "listener_hook_service.h"
#include "service_registration_private.h"
#include "bundle_private.h"
#include "celix_bundle_context.h"
#include "bundle_context_private.h"
#include "service_tracker.h"
#include "celix_library_loader.h"

typedef celix_status_t (*create_function_fp)(bundle_context_t *context, void **userData);
typedef celix_status_t (*start_function_fp)(void *userData, bundle_context_t *context);
typedef celix_status_t (*stop_function_fp)(void *userData, bundle_context_t *context);
typedef celix_status_t (*destroy_function_fp)(void *userData, bundle_context_t *context);

struct celix_bundle_activator {
    void * userData;

    create_function_fp create;
    start_function_fp start;
    stop_function_fp stop;
    destroy_function_fp destroy;
};

typedef struct celix_framework_bundle_entry {
    celix_bundle_t *bnd;
    long bndId;

    celix_thread_mutex_t useMutex; //protects useCount
    celix_thread_cond_t useCond;
    size_t useCount;
} celix_framework_bundle_entry_t;


static inline celix_framework_bundle_entry_t* fw_bundleEntry_create(celix_bundle_t *bnd) {
    celix_framework_bundle_entry_t *entry = calloc(1, sizeof(*entry));
    entry->bnd = bnd;

    entry->bndId = celix_bundle_getId(bnd);
    entry->useCount = 0;
    celixThreadMutex_create(&entry->useMutex, NULL);
    celixThreadCondition_init(&entry->useCond, NULL);
    return entry;
}


static inline void fw_bundleEntry_waitTillNotUsed(celix_framework_bundle_entry_t *entry) {
    celixThreadMutex_lock(&entry->useMutex);
    while (entry->useCount != 0) {
        celixThreadCondition_wait(&entry->useCond, &entry->useMutex);
    }
    celixThreadMutex_unlock(&entry->useMutex);
}

static inline void fw_bundleEntry_destroy(celix_framework_bundle_entry_t *entry, bool wait) {
    celixThreadMutex_lock(&entry->useMutex);
    while (wait && entry->useCount != 0) {
        celixThreadCondition_wait(&entry->useCond, &entry->useMutex);
    }
    celixThreadMutex_unlock(&entry->useMutex);

    //destroy
    celixThreadMutex_destroy(&entry->useMutex);
    celixThreadCondition_destroy(&entry->useCond);
    free(entry);
}

static inline void fw_bundleEntry_increaseUseCount(celix_framework_bundle_entry_t *entry) {
    //pre condition mutex is taken on  fw->installedBundles.mutex
    assert(entry != NULL);
    celixThreadMutex_lock(&entry->useMutex);
    ++entry->useCount;
    celixThreadMutex_unlock(&entry->useMutex);
}

static inline void fw_bundleEntry_decreaseUseCount(celix_framework_bundle_entry_t *entry) {
    //pre condition mutex is taken on  fw->installedBundles.mutex
    celixThreadMutex_lock(&entry->useMutex);
    assert(entry->useCount > 0);
    --entry->useCount;
    celixThreadCondition_broadcast(&entry->useCond);
    celixThreadMutex_unlock(&entry->useMutex);
}

static inline celix_framework_bundle_entry_t* fw_bundleEntry_getBundleEntryAndIncreaseUseCount(celix_framework_t *fw, long bndId) {
    celix_framework_bundle_entry_t* found = NULL;
    celixThreadMutex_lock(&fw->installedBundles.mutex);
    for (int i = 0; i < celix_arrayList_size(fw->installedBundles.entries); ++i) {
        celix_framework_bundle_entry_t *entry = celix_arrayList_get(fw->installedBundles.entries, i);
        if (entry->bndId == bndId) {
            fw_bundleEntry_increaseUseCount(entry);
            found = entry;
            break;
        }
    }
    celixThreadMutex_unlock(&fw->installedBundles.mutex);
    return found;
}

static inline celix_framework_bundle_entry_t* fw_bundleEntry_removeBundleEntryAndIncreaseUseCount(celix_framework_t *fw, long bndId) {
    celix_framework_bundle_entry_t* found = NULL;
    celixThreadMutex_lock(&fw->installedBundles.mutex);
    for (int i = 0; i < celix_arrayList_size(fw->installedBundles.entries); ++i) {
        celix_framework_bundle_entry_t *entry = celix_arrayList_get(fw->installedBundles.entries, i);
        if (entry->bndId == bndId) {
            found = entry;
            fw_bundleEntry_increaseUseCount(entry);
            celix_arrayList_removeAt(fw->installedBundles.entries, i);
            break;
        }
    }
    celixThreadMutex_unlock(&fw->installedBundles.mutex);
    return found;
}

celix_status_t framework_setBundleStateAndNotify(framework_pt framework, bundle_pt bundle, int state);
celix_status_t framework_markBundleResolved(framework_pt framework, module_pt module);

long framework_getNextBundleId(framework_pt framework);

celix_status_t fw_installBundle2(framework_pt framework, bundle_pt * bundle, long id, const char * location, const char *inputFile, bundle_archive_pt archive);

celix_status_t fw_refreshBundles(framework_pt framework, long bundleIds[], int size);
celix_status_t fw_refreshBundle(framework_pt framework, long bndId);

celix_status_t fw_populateDependentGraph(framework_pt framework, bundle_pt exporter, hash_map_pt *map);

celix_status_t fw_fireBundleEvent(framework_pt framework, bundle_event_type_e, bundle_pt bundle);
celix_status_t fw_fireFrameworkEvent(framework_pt framework, framework_event_type_e eventType, bundle_pt bundle, celix_status_t errorCode);
static void *fw_eventDispatcher(void *fw);

celix_status_t fw_invokeBundleListener(framework_pt framework, bundle_listener_pt listener, bundle_event_pt event, bundle_pt bundle);
celix_status_t fw_invokeFrameworkListener(framework_pt framework, framework_listener_pt listener, framework_event_pt event, bundle_pt bundle);

static celix_status_t framework_loadBundleLibraries(framework_pt framework, bundle_pt bundle);
static celix_status_t framework_loadLibraries(framework_pt framework, const char* libraries, const char* activator, bundle_archive_pt archive, void **activatorHandle);
static celix_status_t framework_loadLibrary(framework_pt framework, const char* library, bundle_archive_pt archive, void **handle);

static celix_status_t frameworkActivator_start(void * userData, bundle_context_t *context);
static celix_status_t frameworkActivator_stop(void * userData, bundle_context_t *context);
static celix_status_t frameworkActivator_destroy(void * userData, bundle_context_t *context);

static void framework_autoStartConfiguredBundles(bundle_context_t *fwCtx);
static void framework_autoStartConfiguredBundlesForList(bundle_context_t *fwCtx, const char *autoStart);

struct fw_refreshHelper {
    framework_pt framework;
    bundle_pt bundle;
    bundle_state_e oldState;
};

celix_status_t fw_refreshHelper_refreshOrRemove(struct fw_refreshHelper * refreshHelper);
celix_status_t fw_refreshHelper_restart(struct fw_refreshHelper * refreshHelper);
celix_status_t fw_refreshHelper_stop(struct fw_refreshHelper * refreshHelper);

struct fw_bundleListener {
	bundle_pt bundle;
	bundle_listener_pt listener;
};

typedef struct fw_bundleListener * fw_bundle_listener_pt;

struct fw_frameworkListener {
	bundle_pt bundle;
	framework_listener_pt listener;
};

typedef struct fw_frameworkListener * fw_framework_listener_pt;

enum event_type {
	FRAMEWORK_EVENT_TYPE,
	BUNDLE_EVENT_TYPE,
	EVENT_TYPE_SERVICE,
};

typedef enum event_type event_type_e;

struct request {
	event_type_e type;
	array_list_pt listeners;

	int eventType;
	long bundleId;
	char* bundleSymbolicName;
	celix_status_t errorCode;
	char *error;

	char *filter;
};

typedef struct request *request_pt;

typedef struct celix_fw_service_listener_entry {
    //only set during creating
    celix_bundle_t *bundle;
	celix_service_listener_t *listener;
	celix_filter_t *filter;

    celix_thread_mutex_t mutex; //protects retainedReferences and useCount
	celix_array_list_t* retainedReferences;
	celix_thread_cond_t useCond;
    size_t useCount;
} celix_fw_service_listener_entry_t;

static inline celix_fw_service_listener_entry_t* listener_create(celix_bundle_t *bnd, const char *filter, celix_service_listener_t *listener) {
    celix_fw_service_listener_entry_t *entry = calloc(1, sizeof(*entry));
    entry->retainedReferences = celix_arrayList_create();
    entry->listener = listener;
    entry->bundle = bnd;
    if (filter != NULL) {
        entry->filter = celix_filter_create(filter);
    }

    entry->useCount = 1;
    celixThreadMutex_create(&entry->mutex, NULL);
    celixThreadCondition_init(&entry->useCond, NULL);
    return entry;
}

static inline void listener_retain(celix_fw_service_listener_entry_t *entry) {
    celixThreadMutex_lock(&entry->mutex);
    entry->useCount += 1;
    celixThreadMutex_unlock(&entry->mutex);
}

static inline void listener_release(celix_fw_service_listener_entry_t *entry) {
    celixThreadMutex_lock(&entry->mutex);
    assert(entry->useCount > 0);
    entry->useCount -= 1;
    celixThreadCondition_broadcast(&entry->useCond);
    celixThreadMutex_unlock(&entry->mutex);
}

static inline void listener_waitAndDestroy(celix_framework_t *framework, celix_fw_service_listener_entry_t *entry) {
    celixThreadMutex_lock(&entry->mutex);
    while (entry->useCount != 0) {
        celixThreadCondition_wait(&entry->useCond, &entry->mutex);
    }
    celixThreadMutex_unlock(&entry->mutex);


    //use count == 0 -> safe to destroy.
    //destroy
    int rSize = arrayList_size(entry->retainedReferences);
    for (int i = 0; i < rSize; i += 1) {
        service_reference_pt ref = arrayList_get(entry->retainedReferences, i);
        if (ref != NULL) {
            serviceRegistry_ungetServiceReference(framework->registry, entry->bundle, ref); // decrease retain counter
        }
    }
    celix_filter_destroy(entry->filter);
    celix_arrayList_destroy(entry->retainedReferences);
    celixThreadMutex_destroy(&entry->mutex);
    celixThreadCondition_destroy(&entry->useCond);
    free(entry);
}

framework_logger_pt logger;

static celix_thread_once_t loggerInit = CELIX_THREAD_ONCE_INIT;
static void framework_loggerInit(void) {
    logger = malloc(sizeof(*logger));
    logger->logFunction = frameworkLogger_log;
}

celix_status_t framework_create(framework_pt *framework, properties_pt config) {
    celix_status_t status = CELIX_SUCCESS;

    logger = hashMap_get(config, "logger");
    if (logger == NULL) {
        celixThread_once(&loggerInit, framework_loggerInit);
    }

    *framework = (framework_pt) malloc(sizeof(**framework));
    if (*framework != NULL) {
        celix_thread_mutexattr_t attr;
        celixThreadMutexAttr_create(&attr);
        celixThreadMutexAttr_settype(&attr, CELIX_THREAD_MUTEX_RECURSIVE);

        status = CELIX_DO_IF(status, celixThreadCondition_init(&(*framework)->shutdown.cond, NULL));
        status = CELIX_DO_IF(status, celixThreadMutex_create(&(*framework)->shutdown.mutex, NULL));
        status = CELIX_DO_IF(status, celixThreadMutex_create(&(*framework)->dispatcher.mutex, NULL));
        status = CELIX_DO_IF(status, celixThreadMutex_create(&(*framework)->serviceListenersLock, &attr));
        status = CELIX_DO_IF(status, celixThreadMutex_create(&(*framework)->frameworkListenersLock, &attr));
        status = CELIX_DO_IF(status, celixThreadMutex_create(&(*framework)->bundleListenerLock, NULL));
        status = CELIX_DO_IF(status, celixThreadMutex_create(&(*framework)->installedBundles.mutex, NULL));
        status = CELIX_DO_IF(status, celixThreadCondition_init(&(*framework)->dispatcher.cond, NULL));
        if (status == CELIX_SUCCESS) {
            (*framework)->bundle = NULL;
            (*framework)->registry = NULL;
            (*framework)->shutdown.done = false;
            (*framework)->shutdown.initialized = false;
            (*framework)->dispatcher.active = true;
            (*framework)->nextBundleId = 1L; //system bundle is 0
            (*framework)->cache = NULL;
            (*framework)->installRequestMap = hashMap_create(utils_stringHash, utils_stringHash, utils_stringEquals, utils_stringEquals);
            (*framework)->installedBundles.entries = celix_arrayList_create();
            (*framework)->serviceListeners = NULL;
            (*framework)->bundleListeners = NULL;
            (*framework)->frameworkListeners = NULL;
            (*framework)->dispatcher.requests = NULL;
            (*framework)->configurationMap = config;
            (*framework)->logger = logger;


            status = CELIX_DO_IF(status, bundle_create(&(*framework)->bundle));
            status = CELIX_DO_IF(status, bundle_getBundleId((*framework)->bundle, &(*framework)->bundleId));
            status = CELIX_DO_IF(status, bundle_setFramework((*framework)->bundle, (*framework)));
            if (status == CELIX_SUCCESS) {
                //nop
            } else {
                status = CELIX_FRAMEWORK_EXCEPTION;
                fw_logCode((*framework)->logger, OSGI_FRAMEWORK_LOG_ERROR, status, "Could not create framework");
            }
        } else {
            status = CELIX_FRAMEWORK_EXCEPTION;
            fw_logCode((*framework)->logger, OSGI_FRAMEWORK_LOG_ERROR, status, "Could not create framework");
        }
    } else {
        status = CELIX_FRAMEWORK_EXCEPTION;
        fw_logCode(logger, OSGI_FRAMEWORK_LOG_ERROR, CELIX_ENOMEM, "Could not create framework");
    }

    return status;
}

celix_status_t framework_destroy(framework_pt framework) {
    celix_status_t status = CELIX_SUCCESS;

    //Note the shutdown thread can not be joined on the framework_shutdown (which is normally more logical),
    //because a shutdown can be initiated from a bundle.
    //A bundle cannot be stopped when it is waiting for a framework shutdown -> hence a shutdown thread which
    //has not been joined yet.
    celixThread_join(framework->shutdown.thread, NULL);


    celixThreadMutex_lock(&framework->installedBundles.mutex);
    for (int i = 0; i < celix_arrayList_size(framework->installedBundles.entries); ++i) {
        celix_framework_bundle_entry_t *entry = celix_arrayList_get(framework->installedBundles.entries, i);
        celixThreadMutex_lock(&entry->useMutex);
        size_t count = entry->useCount;
        celixThreadMutex_unlock(&entry->useMutex);
        bundle_t *bnd = entry->bnd;
        if (count > 0) {
            fw_log(framework->logger, OSGI_FRAMEWORK_LOG_WARNING, "Cannot destroy framework (yet), a bundle use count is not 0 (%ui)", count);
        }
        fw_bundleEntry_destroy(entry, true);

        bool systemBundle = false;
        bundle_isSystemBundle(bnd, &systemBundle);
        if (systemBundle) {
            bundle_context_t *context = NULL;
            bundle_getContext(framework->bundle, &context);
            bundleContext_destroy(context);
        }

        bundle_archive_t *archive = NULL;
        if (bundle_getArchive(bnd, &archive) == CELIX_SUCCESS) {
            if (!systemBundle) {
                bundle_revision_pt revision = NULL;
                array_list_pt handles = NULL;
                status = CELIX_DO_IF(status, bundleArchive_getCurrentRevision(archive, &revision));
                status = CELIX_DO_IF(status, bundleRevision_getHandles(revision, &handles));
                if (handles != NULL) {
                    for (int h = arrayList_size(handles) - 1; h >= 0; h--) {
                        celix_library_handle_t *handle = arrayList_get(handles, h);
                        celix_libloader_close(handle);
                    }
                }
            }

            bundleArchive_destroy(archive);
        }
        bundle_destroy(bnd);

    }
    celix_arrayList_destroy(framework->installedBundles.entries);
    celixThreadMutex_destroy(&framework->installedBundles.mutex);



	hashMap_destroy(framework->installRequestMap, false, false);

	serviceRegistry_destroy(framework->registry);

    if (framework->serviceListeners != NULL) {
        int size = celix_arrayList_size(framework->serviceListeners);
        for (int i = 0; i < size; ++i) {
            celix_fw_service_listener_entry_t *entry = celix_arrayList_get(framework->serviceListeners, i);
            listener_release(entry);
            listener_waitAndDestroy(framework, entry);
        }
        arrayList_destroy(framework->serviceListeners);
    }
    if (framework->bundleListeners) {
        arrayList_destroy(framework->bundleListeners);
    }
    if (framework->frameworkListeners) {
        arrayList_destroy(framework->frameworkListeners);
    }

	if(framework->dispatcher.requests){
	    int i;
	    for (i = 0; i < arrayList_size(framework->dispatcher.requests); i++) {
	        request_pt request = arrayList_get(framework->dispatcher.requests, i);
	        free(request->bundleSymbolicName);
	        free(request);
	    }
	    arrayList_destroy(framework->dispatcher.requests);
	}

	bundleCache_destroy(&framework->cache);

	celixThreadCondition_destroy(&framework->dispatcher.cond);
    celixThreadMutex_destroy(&framework->serviceListenersLock);
    celixThreadMutex_destroy(&framework->frameworkListenersLock);
	celixThreadMutex_destroy(&framework->bundleListenerLock);
	celixThreadMutex_destroy(&framework->dispatcher.mutex);
	celixThreadMutex_destroy(&framework->shutdown.mutex);
	celixThreadCondition_destroy(&framework->shutdown.cond);

    logger = hashMap_get(framework->configurationMap, "logger");
    if (logger == NULL) {
        free(framework->logger);
    }

    properties_destroy(framework->configurationMap);

    free(framework);

	return status;
}

celix_status_t fw_init(framework_pt framework) {
	bundle_state_e state = OSGI_FRAMEWORK_BUNDLE_UNKNOWN;
	const char *location = NULL;
	module_pt module = NULL;
	linked_list_pt wires = NULL;
	array_list_pt archives = NULL;
	bundle_archive_pt archive = NULL;

    /*create and store framework uuid*/
    char uuid[37];

    uuid_t uid;
    uuid_generate(uid);
    uuid_unparse(uid, uuid);

    properties_set(framework->configurationMap, (char*) OSGI_FRAMEWORK_FRAMEWORK_UUID, uuid);

	celix_status_t status = CELIX_SUCCESS;
	status = CELIX_DO_IF(status, arrayList_create(&framework->serviceListeners)); //entry is celix_fw_service_listener_entry_t
	status = CELIX_DO_IF(status, arrayList_create(&framework->bundleListeners));
	status = CELIX_DO_IF(status, arrayList_create(&framework->frameworkListeners));
	status = CELIX_DO_IF(status, arrayList_create(&framework->dispatcher.requests));
	status = CELIX_DO_IF(status, celixThread_create(&framework->dispatcher.thread, NULL, fw_eventDispatcher, framework));
	status = CELIX_DO_IF(status, bundle_getState(framework->bundle, &state));
	if (status == CELIX_SUCCESS) {
	    if ((state == OSGI_FRAMEWORK_BUNDLE_INSTALLED) || (state == OSGI_FRAMEWORK_BUNDLE_RESOLVED)) {
	        status = CELIX_DO_IF(status, bundleCache_create(uuid, framework->configurationMap,&framework->cache));
	        status = CELIX_DO_IF(status, bundle_getState(framework->bundle, &state));
	        if (status == CELIX_SUCCESS) {
	            if (state == OSGI_FRAMEWORK_BUNDLE_INSTALLED) {
	                const char *clean = properties_get(framework->configurationMap, OSGI_FRAMEWORK_FRAMEWORK_STORAGE_CLEAN_NAME);
	                bool cleanCache = clean == NULL ? true : strcmp(clean, "false") != 0;
	                if (cleanCache) {
	                    bundleCache_delete(framework->cache);
	                }
	            }
            }
        }
	}

    status = CELIX_DO_IF(status, bundle_getArchive(framework->bundle, &archive));
    status = CELIX_DO_IF(status, bundleArchive_getLocation(archive, &location));
    if (status == CELIX_SUCCESS) {
        long bndId = -1L;
        bundle_getBundleId(framework->bundle, &bndId);
        celix_framework_bundle_entry_t *entry = fw_bundleEntry_create(framework->bundle);
        celixThreadMutex_lock(&framework->installedBundles.mutex);
        celix_arrayList_add(framework->installedBundles.entries, entry);
        celixThreadMutex_unlock(&framework->installedBundles.mutex);
    }
    status = CELIX_DO_IF(status, bundle_getCurrentModule(framework->bundle, &module));
    if (status == CELIX_SUCCESS) {
        wires = resolver_resolve(module);
        if (wires != NULL) {
            framework_markResolvedModules(framework, wires);
        } else {
            status = CELIX_BUNDLE_EXCEPTION;
            fw_logCode(framework->logger, OSGI_FRAMEWORK_LOG_ERROR, status, "Unresolved constraints in System Bundle");
        }
    }

    status = CELIX_DO_IF(status, bundleCache_getArchives(framework->cache, &archives));
    if (status == CELIX_SUCCESS) {
        unsigned int arcIdx;
        for (arcIdx = 0; arcIdx < arrayList_size(archives); arcIdx++) {
            bundle_archive_pt archive1 = (bundle_archive_pt) arrayList_get(archives, arcIdx);
            long id;
            bundle_state_e bundleState;
            bundleArchive_getId(archive1, &id);
            framework->nextBundleId = framework->nextBundleId > id + 1 ? framework->nextBundleId : id + 1;

            bundleArchive_getPersistentState(archive1, &bundleState);
            if (bundleState == OSGI_FRAMEWORK_BUNDLE_UNINSTALLED) {
                bundleArchive_closeAndDelete(archive1);
            } else {
                bundle_pt bundle = NULL;
                const char *location1 = NULL;
                status = bundleArchive_getLocation(archive1, &location1);
                fw_installBundle2(framework, &bundle, id, location1, NULL, archive1);
            }
        }
        arrayList_destroy(archives);
    }

    status = CELIX_DO_IF(status, serviceRegistry_create(framework, fw_serviceChanged, &framework->registry));
    status = CELIX_DO_IF(status, framework_setBundleStateAndNotify(framework, framework->bundle, OSGI_FRAMEWORK_BUNDLE_STARTING));

    bundle_context_t *context = NULL;
    status = CELIX_DO_IF(status, bundleContext_create(framework, framework->logger, framework->bundle, &context));
    status = CELIX_DO_IF(status, bundle_setContext(framework->bundle, context));
    if (status == CELIX_SUCCESS) {
        celix_bundle_activator_t *activator = calloc(1,(sizeof(*activator)));
        if (activator != NULL) {
            bundle_context_t *validateContext = NULL;
            void * userData = NULL;

			//create_function_pt create = NULL;
			start_function_fp start = (start_function_fp) frameworkActivator_start;
			stop_function_fp stop = (stop_function_fp) frameworkActivator_stop;
			destroy_function_fp destroy = (destroy_function_fp) frameworkActivator_destroy;

            activator->start = start;
            activator->stop = stop;
            activator->destroy = destroy;
            status = CELIX_DO_IF(status, bundle_setActivator(framework->bundle, activator));
            status = CELIX_DO_IF(status, bundle_getContext(framework->bundle, &validateContext));

            if (status == CELIX_SUCCESS) {
                /* This code part is in principle dead, but in future it may do something.
                 * That's why it's outcommented and not deleted
		        if (create != NULL) {
                    create(context, &userData);
                }
                */
                activator->userData = userData;

                if (start != NULL) {
                    start(userData, validateContext);
                }
            }
            else{
            	free(activator);
            }
        } else {
            status = CELIX_ENOMEM;
        }
    }

    if (status != CELIX_SUCCESS) {
       fw_logCode(framework->logger, OSGI_FRAMEWORK_LOG_ERROR, status, "Could not init framework");
    }

	return status;
}

celix_status_t framework_start(framework_pt framework) {
	celix_status_t status = CELIX_SUCCESS;
	bundle_state_e state = OSGI_FRAMEWORK_BUNDLE_UNKNOWN;

	status = CELIX_DO_IF(status, bundle_getState(framework->bundle, &state));
	if (status == CELIX_SUCCESS) {
	    if ((state == OSGI_FRAMEWORK_BUNDLE_INSTALLED) || (state == OSGI_FRAMEWORK_BUNDLE_RESOLVED)) {
	        status = CELIX_DO_IF(status, fw_init(framework));
        }
	}

	status = CELIX_DO_IF(status, bundle_getState(framework->bundle, &state));
	if (status == CELIX_SUCCESS) {
	    if (state == OSGI_FRAMEWORK_BUNDLE_STARTING) {
	        status = CELIX_DO_IF(status, framework_setBundleStateAndNotify(framework, framework->bundle, OSGI_FRAMEWORK_BUNDLE_ACTIVE));
	    }
	}

	status = CELIX_DO_IF(status, fw_fireBundleEvent(framework, OSGI_FRAMEWORK_BUNDLE_EVENT_STARTED, framework->bundle));
	status = CELIX_DO_IF(status, fw_fireFrameworkEvent(framework, OSGI_FRAMEWORK_EVENT_STARTED, framework->bundle, framework->bundleId));

	if (status != CELIX_SUCCESS) {
       status = CELIX_BUNDLE_EXCEPTION;
       fw_logCode(framework->logger, OSGI_FRAMEWORK_LOG_ERROR, status, "Could not start framework");
       fw_fireFrameworkEvent(framework, OSGI_FRAMEWORK_EVENT_ERROR, framework->bundle, status);
    }

    bundle_context_t *fwCtx = framework_getContext(framework);
	if (fwCtx != NULL) {
        framework_autoStartConfiguredBundles(fwCtx);
    }

	return status;
}

static void framework_autoStartConfiguredBundles(bundle_context_t *fwCtx) {
    const char* autoStart = NULL;
    const char* cosgiKeys[] = {"cosgi.auto.start.0","cosgi.auto.start.1","cosgi.auto.start.2","cosgi.auto.start.3","cosgi.auto.start.4","cosgi.auto.start.5"};
    const char* celixKeys[] = {CELIX_AUTO_START_0, CELIX_AUTO_START_1, CELIX_AUTO_START_2, CELIX_AUTO_START_3, CELIX_AUTO_START_4, CELIX_AUTO_START_5};
    size_t len = 6;
    for (int i = 0; i < len; ++i) {
        bundleContext_getProperty(fwCtx, celixKeys[i], &autoStart);
        if (autoStart == NULL) {
            bundleContext_getProperty(fwCtx, cosgiKeys[i], &autoStart);
        }
        if (autoStart != NULL) {
            framework_autoStartConfiguredBundlesForList(fwCtx, autoStart);
        }
    }
}

static void framework_autoStartConfiguredBundlesForList(bundle_context_t *fwCtx, const char *autoStartIn)  {
    char delims[] = " ";
    char *save_ptr = NULL;
    array_list_pt installed = NULL;
    char *autoStart = strndup(autoStartIn, 1024*1024*10);
    arrayList_create(&installed);

    if (autoStart != NULL) {
        char *location = strtok_r(autoStart, delims, &save_ptr);
        while (location != NULL) {
            //first install
            bundle_t *bnd = NULL;
            celix_status_t  rc = bundleContext_installBundle(fwCtx, location, &bnd);
            if (rc == CELIX_SUCCESS) {
                arrayList_add(installed, bnd);
            } else {
                printf("Could not install bundle '%s'\n", location);
            }
            location = strtok_r(NULL, delims, &save_ptr);
        }
    }

    unsigned int i;
    for (i = 0; i < arrayList_size(installed); ++i) {
        long bndId = -1;
        bundle_t *bnd = arrayList_get(installed, i);
        bundle_getBundleId(bnd, &bndId);
        celix_status_t rc = bundle_startWithOptions(bnd, 0);
        if (rc != CELIX_SUCCESS) {
            printf("Could not start bundle %li\n", bndId);
        }
    }

    free(autoStart);
    arrayList_destroy(installed);
}


celix_status_t framework_stop(framework_pt framework) {
	return fw_stopBundle(framework, framework->bundleId, true);
}

celix_status_t fw_getProperty(framework_pt framework, const char* name, const char* defaultValue, const char** out) {
	celix_status_t status = CELIX_SUCCESS;


	const char *result = NULL;

	if (framework == NULL || name == NULL) {
		status = CELIX_ILLEGAL_ARGUMENT;
	} else {
		result = getenv(name); //NOTE that an env environment overrides the config.properties values
		if (result == NULL && framework->configurationMap != NULL) {
		    result = properties_get(framework->configurationMap, name);
		}
                if (result == NULL) {
                    result = defaultValue;
                }
	}

	if (out != NULL) {
		*out = result;
	}

	return status;
}

celix_status_t fw_installBundle(framework_pt framework, bundle_pt * bundle, const char * location, const char *inputFile) {
	return fw_installBundle2(framework, bundle, -1, location, inputFile, NULL);
}

static char* resolveBundleLocation(celix_framework_t *fw, const char *bndLoc, const char *p) {
    char *result = NULL;
    if (strnlen(bndLoc, 1) > 0) {
        if (bndLoc[0] == '/') {
            //absolute path, just use that
            asprintf(&result, "%s", bndLoc);
        } else if (access(bndLoc, F_OK) != -1) {
            //current relative path points to an existing file, so use that.
            result = strndup(bndLoc, 1024*1024);
        } else {
            //relative path -> resolve using BUNDLES_PATH
            char *paths = strndup(p, 1024 * 1024);
            const char *sep = ";";
            char *savePtr = NULL;

            for (char *path = strtok_r(paths, sep, &savePtr); path != NULL; path = strtok_r(NULL, sep, &savePtr)){
                char *absPath = NULL;
                asprintf(&absPath, "%s/%s", path, bndLoc);
                if (access(absPath, F_OK) != -1 ) {
                    result = absPath;
                    break;
                } else {
                    free(absPath);
                }
            }
            free(paths);
        }
    }
    return result;
}

celix_status_t fw_installBundle2(framework_pt framework, bundle_pt * bundle, long id, const char *bndLoc, const char *inputFile, bundle_archive_pt archive) {
    celix_status_t status = CELIX_SUCCESS;
    bundle_state_e state = OSGI_FRAMEWORK_BUNDLE_UNKNOWN;

    const char *paths = NULL;
    fw_getProperty(framework, CELIX_BUNDLES_PATH_NAME, CELIX_BUNDLES_PATH_DEFAULT, &paths);
    char *location = resolveBundleLocation(framework, bndLoc, paths);
    if (location == NULL) {
        fw_log(framework->logger, OSGI_FRAMEWORK_LOG_WARNING, "Cannot find bundle %s. Using %s=%s", bndLoc, CELIX_BUNDLES_PATH_NAME, paths);
        free(location);
        return CELIX_FILE_IO_EXCEPTION;
    }

    //increase use count of framework bundle to prevent a stop.
    celix_framework_bundle_entry_t *entry = fw_bundleEntry_getBundleEntryAndIncreaseUseCount(framework, framework->bundleId);

  	status = CELIX_DO_IF(status, bundle_getState(framework->bundle, &state));
  	if (status == CELIX_SUCCESS) {
        if (state == OSGI_FRAMEWORK_BUNDLE_STOPPING || state == OSGI_FRAMEWORK_BUNDLE_UNINSTALLED) {
            fw_log(framework->logger, OSGI_FRAMEWORK_LOG_INFO,  "The framework is being shutdown");
            status = CELIX_FRAMEWORK_SHUTDOWN;
        }
  	}

    if (status == CELIX_SUCCESS) {
        *bundle = framework_getBundle(framework, location);
        if (*bundle != NULL) {
            fw_bundleEntry_decreaseUseCount(entry);
            free(location);
            return CELIX_SUCCESS;
        }

        if (archive == NULL) {
            id = framework_getNextBundleId(framework);

            status = CELIX_DO_IF(status, bundleCache_createArchive(framework->cache, id, location, inputFile, &archive));

            if (status != CELIX_SUCCESS) {
            	bundleArchive_destroy(archive);
            }
        } else {
            // purge revision
            // multiple revisions not yet implemented
        }

        if (status == CELIX_SUCCESS) {
            status = bundle_createFromArchive(bundle, framework, archive);
        }

        if (status == CELIX_SUCCESS) {
            long bndId = -1L;
            bundle_getBundleId(*bundle, &bndId);
            celix_framework_bundle_entry_t *entry = fw_bundleEntry_create(*bundle);
            celixThreadMutex_lock(&framework->installedBundles.mutex);
            celix_arrayList_add(framework->installedBundles.entries, entry);
            celixThreadMutex_unlock(&framework->installedBundles.mutex);

        } else {
            status = CELIX_BUNDLE_EXCEPTION;
            status = CELIX_DO_IF(status, bundleArchive_closeAndDelete(archive));
        }
    }

    fw_bundleEntry_decreaseUseCount(entry);

    if (status != CELIX_SUCCESS) {
    	fw_logCode(framework->logger, OSGI_FRAMEWORK_LOG_ERROR, status, "Could not install bundle");
    } else {
        status = CELIX_DO_IF(status, fw_fireBundleEvent(framework, OSGI_FRAMEWORK_BUNDLE_EVENT_INSTALLED, *bundle));
    }

    free(location);

  	return status;
}

celix_status_t framework_getBundleEntry(framework_pt framework, const_bundle_pt bundle, const char* name, char** entry) {
	celix_status_t status = CELIX_SUCCESS;

	bundle_revision_pt revision;
	bundle_archive_pt archive = NULL;
    const char *root;

	status = CELIX_DO_IF(status, bundle_getArchive(bundle, &archive));
    status = CELIX_DO_IF(status, bundleArchive_getCurrentRevision(archive, &revision));
    status = CELIX_DO_IF(status, bundleRevision_getRoot(revision, &root));
    if (status == CELIX_SUCCESS) {
        char e[strlen(name) + strlen(root) + 2];
        strcpy(e, root);
        if ((strlen(name) > 0) && (name[0] == '/')) {
            strcat(e, name);
        } else {
            strcat(e, "/");
            strcat(e, name);
        }

        if (access(e, F_OK) == 0) {
            (*entry) = strndup(e, 1024*10);
        } else {
            (*entry) = NULL;
        }
    }

	return status;
}

celix_status_t fw_startBundle(framework_pt framework, long bndId, int options __attribute__((unused))) {
	celix_status_t status = CELIX_SUCCESS;

	linked_list_pt wires = NULL;
	bundle_context_t *context = NULL;
	bundle_state_e state;
	module_pt module = NULL;
    celix_bundle_activator_t *activator = NULL;
	char *error = NULL;
	const char *name = NULL;

    celix_framework_bundle_entry_t *entry = fw_bundleEntry_getBundleEntryAndIncreaseUseCount(framework, bndId);

    status = entry->bnd != NULL ? CELIX_SUCCESS : CELIX_ILLEGAL_ARGUMENT;

	status = CELIX_DO_IF(status, bundle_getState(entry->bnd, &state));

	if (status == CELIX_SUCCESS) {
	    switch (state) {
            case OSGI_FRAMEWORK_BUNDLE_UNKNOWN:
                error = "state is unknown";
                status = CELIX_ILLEGAL_STATE;
                break;
            case OSGI_FRAMEWORK_BUNDLE_UNINSTALLED:
                error = "bundle is uninstalled";
                status = CELIX_ILLEGAL_STATE;
                break;
            case OSGI_FRAMEWORK_BUNDLE_STARTING:
                error = "bundle is starting";
                status = CELIX_BUNDLE_EXCEPTION;
                break;
            case OSGI_FRAMEWORK_BUNDLE_STOPPING:
                error = "bundle is stopping";
                status = CELIX_BUNDLE_EXCEPTION;
                break;
            case OSGI_FRAMEWORK_BUNDLE_ACTIVE:
                break;
            case OSGI_FRAMEWORK_BUNDLE_INSTALLED:
                bundle_getCurrentModule(entry->bnd, &module);
                module_getSymbolicName(module, &name);
                if (!module_isResolved(module)) {
                    wires = resolver_resolve(module);
                    if (wires == NULL) {
                        return CELIX_BUNDLE_EXCEPTION;
                    }
                    status = framework_markResolvedModules(framework, wires);
                    if (status != CELIX_SUCCESS) {
                        break;
                    }
                }
                /* no break */
            case OSGI_FRAMEWORK_BUNDLE_RESOLVED:
                module = NULL;
                name = NULL;
                bundle_getCurrentModule(entry->bnd, &module);
                module_getSymbolicName(module, &name);
                status = CELIX_DO_IF(status, bundleContext_create(framework, framework->logger, entry->bnd, &context));
                status = CELIX_DO_IF(status, bundle_setContext(entry->bnd, context));

                if (status == CELIX_SUCCESS) {
                    activator = calloc(1,(sizeof(*activator)));
                    if (activator == NULL) {
                        status = CELIX_ENOMEM;
                    } else {
                        void * userData = NULL;
                        create_function_fp create = (create_function_fp) celix_libloader_getSymbol((celix_library_handle_t*) bundle_getHandle(entry->bnd), OSGI_FRAMEWORK_BUNDLE_ACTIVATOR_CREATE);
                        if (create == NULL) {
                            create = celix_libloader_getSymbol(bundle_getHandle(entry->bnd), OSGI_FRAMEWORK_DEPRECATED_BUNDLE_ACTIVATOR_CREATE);
                        }
                        start_function_fp start = (start_function_fp) celix_libloader_getSymbol((celix_library_handle_t*) bundle_getHandle(entry->bnd), OSGI_FRAMEWORK_BUNDLE_ACTIVATOR_START);
                        if (start == NULL) {
                            start = (start_function_fp) celix_libloader_getSymbol((celix_library_handle_t*) bundle_getHandle(entry->bnd), OSGI_FRAMEWORK_DEPRECATED_BUNDLE_ACTIVATOR_START);
                        }
                        stop_function_fp stop = (stop_function_fp) celix_libloader_getSymbol((celix_library_handle_t*) bundle_getHandle(entry->bnd), OSGI_FRAMEWORK_BUNDLE_ACTIVATOR_STOP);
                        if (stop == NULL) {
                            stop = (stop_function_fp) celix_libloader_getSymbol((celix_library_handle_t*) bundle_getHandle(entry->bnd), OSGI_FRAMEWORK_DEPRECATED_BUNDLE_ACTIVATOR_STOP);
                        }
                        destroy_function_fp destroy = (destroy_function_fp) celix_libloader_getSymbol((celix_library_handle_t*) bundle_getHandle(entry->bnd), OSGI_FRAMEWORK_BUNDLE_ACTIVATOR_DESTROY);
                        if (destroy == NULL) {
                            destroy = (destroy_function_fp) celix_libloader_getSymbol((celix_library_handle_t*) bundle_getHandle(entry->bnd), OSGI_FRAMEWORK_DEPRECATED_BUNDLE_ACTIVATOR_DESTROY);
                        }

                        activator->create = create;
                        activator->start = start;
                        activator->stop = stop;
                        activator->destroy = destroy;

                        status = CELIX_DO_IF(status, bundle_setActivator(entry->bnd, activator));

                        status = CELIX_DO_IF(status, framework_setBundleStateAndNotify(framework, entry->bnd, OSGI_FRAMEWORK_BUNDLE_STARTING));
                        status = CELIX_DO_IF(status, fw_fireBundleEvent(framework, OSGI_FRAMEWORK_BUNDLE_EVENT_STARTING, entry->bnd));

                        status = CELIX_DO_IF(status, bundle_getContext(entry->bnd, &context));

                        if (status == CELIX_SUCCESS) {
                            if (create != NULL) {
                                status = CELIX_DO_IF(status, create(context, &userData));
                                if (status == CELIX_SUCCESS) {
                                    activator->userData = userData;
                                }
                            }
                        }
                        if (status == CELIX_SUCCESS) {
                            if (start != NULL) {
                                status = CELIX_DO_IF(status, start(userData, context));
                            }
                        }

                        status = CELIX_DO_IF(status, framework_setBundleStateAndNotify(framework, entry->bnd, OSGI_FRAMEWORK_BUNDLE_ACTIVE));
                        status = CELIX_DO_IF(status, fw_fireBundleEvent(framework, OSGI_FRAMEWORK_BUNDLE_EVENT_STARTED, entry->bnd));

                        if (status != CELIX_SUCCESS) {
                            //state is still STARTING, back to resolved
<<<<<<< HEAD
                            bool createCalled = activator != NULL && activator->userData != NULL;
                            if (createCalled) {
                                destroy(activator->userData, context);
                            }
                            bundle_setContext(bundle, NULL);
                            bundle_setActivator(bundle, NULL);
                            bundleContext_destroy(context);
                            free(activator);
                            framework_setBundleStateAndNotify(framework, bundle, OSGI_FRAMEWORK_BUNDLE_RESOLVED);
=======
                            framework_setBundleStateAndNotify(framework, entry->bnd, OSGI_FRAMEWORK_BUNDLE_RESOLVED);
>>>>>>> 5ed46930
                        }
                    }
                }

            break;
        }
	}

	if (status != CELIX_SUCCESS) {
	    const char *symbolicName = NULL;
	    long id = 0;
	    bundle_getCurrentModule(entry->bnd, &module);
	    module_getSymbolicName(module, &symbolicName);
	    bundle_getBundleId(entry->bnd, &id);
	    if (error != NULL) {
	        fw_logCode(framework->logger, OSGI_FRAMEWORK_LOG_ERROR, status, "Could not start bundle: %s [%ld]; cause: %s", symbolicName, id, error);
	    } else {
	        fw_logCode(framework->logger, OSGI_FRAMEWORK_LOG_ERROR, status, "Could not start bundle: %s [%ld]", symbolicName, id);
	    }
	}

	if (entry != NULL) {
	    fw_bundleEntry_decreaseUseCount(entry);
    }

	return status;
}

celix_status_t framework_updateBundle(framework_pt framework, bundle_pt bundle, const char *inputFile) {
	celix_status_t status = CELIX_SUCCESS;
	bundle_state_e oldState;
	const char *location;
	bundle_archive_pt archive = NULL;
	char *error = NULL;

	long bndId = celix_bundle_getId(bundle);
    celix_framework_bundle_entry_t *entry = fw_bundleEntry_getBundleEntryAndIncreaseUseCount(framework, bndId);

    status = CELIX_DO_IF(status, bundle_getState(bundle, &oldState));
	if (status == CELIX_SUCCESS) {
        if (oldState == OSGI_FRAMEWORK_BUNDLE_ACTIVE) {
            fw_stopBundle(framework, bndId, false);
        }
	}
	status = CELIX_DO_IF(status, bundle_getArchive(bundle, &archive));
	status = CELIX_DO_IF(status, bundleArchive_getLocation(archive, &location));

	status = CELIX_DO_IF(status, bundle_revise(bundle, location, inputFile));

	status = CELIX_DO_IF(status, bundleArchive_setLastModified(archive, time(NULL)));
	status = CELIX_DO_IF(status, framework_setBundleStateAndNotify(framework, bundle, OSGI_FRAMEWORK_BUNDLE_INSTALLED));

	bundle_revision_pt revision = NULL;
	array_list_pt handles = NULL;
	status = CELIX_DO_IF(status, bundleArchive_getCurrentRevision(archive, &revision));
    status = CELIX_DO_IF(status, bundleRevision_getHandles(revision, &handles));
    if (handles != NULL) {
        int i;
	    for (i = arrayList_size(handles) - 1; i >= 0; i--) {
	        void* handle = arrayList_get(handles, i);
	        celix_libloader_close(handle);
	    }
    }


	status = CELIX_DO_IF(status, fw_fireBundleEvent(framework, OSGI_FRAMEWORK_BUNDLE_EVENT_UNRESOLVED, bundle));
	status = CELIX_DO_IF(status, fw_fireBundleEvent(framework, OSGI_FRAMEWORK_BUNDLE_EVENT_UPDATED, bundle));

    // Refresh packages?

	if (status == CELIX_SUCCESS) {
	    if (oldState == OSGI_FRAMEWORK_BUNDLE_ACTIVE) {
	        status = CELIX_DO_IF(status, fw_startBundle(framework, bndId, 1));
	    }
	}


	fw_bundleEntry_decreaseUseCount(entry);

	if (status != CELIX_SUCCESS) {
	    module_pt module = NULL;
        const char *symbolicName = NULL;
        long id = 0;
        bundle_getCurrentModule(bundle, &module);
        module_getSymbolicName(module, &symbolicName);
        bundle_getBundleId(bundle, &id);
        if (error != NULL) {
            fw_logCode(framework->logger, OSGI_FRAMEWORK_LOG_ERROR, status, "Cannot update bundle: %s [%ld]; cause: %s", symbolicName, id, error);
        } else {
            fw_logCode(framework->logger, OSGI_FRAMEWORK_LOG_ERROR, status, "Cannot update bundle: %s [%ld]", symbolicName, id);
        }
	}

	return status;
}

celix_status_t fw_stopBundle(framework_pt framework, long bndId, bool record) {
	celix_status_t status = CELIX_SUCCESS;
	bundle_state_e state;
    celix_bundle_activator_t *activator = NULL;
    bundle_context_t *context = NULL;
    bool wasActive = false;
    char *error = NULL;

    celix_framework_bundle_entry_t *entry = fw_bundleEntry_getBundleEntryAndIncreaseUseCount(framework, bndId);

    if (record) {
	    status = CELIX_DO_IF(status, bundle_setPersistentStateInactive(entry->bnd));
    }

	status = CELIX_DO_IF(status, bundle_getState(entry->bnd, &state));
	if (status == CELIX_SUCCESS) {
	    switch (state) {
            case OSGI_FRAMEWORK_BUNDLE_UNKNOWN:
                status = CELIX_ILLEGAL_STATE;
                error = "state is unknown";
                break;
            case OSGI_FRAMEWORK_BUNDLE_UNINSTALLED:
                status = CELIX_ILLEGAL_STATE;
                error = "bundle is uninstalled";
                break;
            case OSGI_FRAMEWORK_BUNDLE_STARTING:
                status = CELIX_BUNDLE_EXCEPTION;
                error = "bundle is starting";
                break;
            case OSGI_FRAMEWORK_BUNDLE_STOPPING:
                status = CELIX_BUNDLE_EXCEPTION;
                error = "bundle is stopping";
                break;
            case OSGI_FRAMEWORK_BUNDLE_INSTALLED:
            case OSGI_FRAMEWORK_BUNDLE_RESOLVED:
                break;
            case OSGI_FRAMEWORK_BUNDLE_ACTIVE:
                wasActive = true;
                break;
        }
	}


	status = CELIX_DO_IF(status, framework_setBundleStateAndNotify(framework, entry->bnd, OSGI_FRAMEWORK_BUNDLE_STOPPING));
	status = CELIX_DO_IF(status, fw_fireBundleEvent(framework, OSGI_FRAMEWORK_BUNDLE_EVENT_STOPPING, entry->bnd));
	if (status == CELIX_SUCCESS) {
	    if (wasActive || (bndId == 0)) {
	        activator = bundle_getActivator(entry->bnd);

	        status = CELIX_DO_IF(status, bundle_getContext(entry->bnd, &context));
	        if (status == CELIX_SUCCESS) {
                if (activator->stop != NULL) {
                    status = CELIX_DO_IF(status, activator->stop(activator->userData, context));
                    if (status == CELIX_SUCCESS) {
                        celix_dependency_manager_t *mng = celix_bundleContext_getDependencyManager(context);
                        celix_dependencyManager_removeAllComponents(mng);
                    }
                }
	        }
            if (status == CELIX_SUCCESS) {
                if (activator->destroy != NULL) {
                    status = CELIX_DO_IF(status, activator->destroy(activator->userData, context));
                }
	        }

            if (bndId > 0) {
	            celix_serviceTracker_syncForContext(entry->bnd->context);
                status = CELIX_DO_IF(status, serviceRegistry_clearServiceRegistrations(framework->registry, entry->bnd));
                if (status == CELIX_SUCCESS) {
                    module_pt module = NULL;
                    const char *symbolicName = NULL;
                    long id = 0;
                    bundle_getCurrentModule(entry->bnd, &module);
                    module_getSymbolicName(module, &symbolicName);
                    bundle_getBundleId(entry->bnd, &id);

                    serviceRegistry_clearReferencesFor(framework->registry, entry->bnd);
                }

                if (context != NULL) {
                    status = CELIX_DO_IF(status, bundleContext_destroy(context));
                    status = CELIX_DO_IF(status, bundle_setContext(entry->bnd, NULL));
                }

                status = CELIX_DO_IF(status, framework_setBundleStateAndNotify(framework, entry->bnd, OSGI_FRAMEWORK_BUNDLE_RESOLVED));
            } else if (bndId == 0) {
                //framework bundle
                celix_serviceTracker_syncForContext(framework->bundle->context);
            }
	    }

	    if (activator != NULL) {
	        bundle_setActivator(entry->bnd, NULL);
	        free(activator);
	    }
	}

	if (status != CELIX_SUCCESS) {
	    module_pt module = NULL;
        const char *symbolicName = NULL;
        long id = 0;
        bundle_getCurrentModule(entry->bnd, &module);
        module_getSymbolicName(module, &symbolicName);
        bundle_getBundleId(entry->bnd, &id);
        if (error != NULL) {
            fw_logCode(framework->logger, OSGI_FRAMEWORK_LOG_ERROR, status, "Cannot stop bundle: %s [%ld]; cause: %s", symbolicName, id, error);
        } else {
            fw_logCode(framework->logger, OSGI_FRAMEWORK_LOG_ERROR, status, "Cannot stop bundle: %s [%ld]", symbolicName, id);
        }
 	} else {
        fw_fireBundleEvent(framework, OSGI_FRAMEWORK_BUNDLE_EVENT_STOPPED, entry->bnd);
 	}

	fw_bundleEntry_decreaseUseCount(entry);
    celix_serviceTracker_syncForFramework(framework);

	return status;
}

static celix_status_t fw_uninstallBundleEntry(celix_framework_t *framework, celix_framework_bundle_entry_t *entry) {
    celix_status_t status = CELIX_SUCCESS;

    celix_bundle_t *bnd = NULL;
    long bndId = -1L;

    if (entry != NULL) {
        //NOTE wait outside installedBundles.mutex
        bnd = entry->bnd;
        bndId = entry->bndId;
        fw_bundleEntry_decreaseUseCount(entry);
        fw_bundleEntry_destroy(entry, true); //wait till use count is 0 -> e.g. not used
    } else {
        status = CELIX_ILLEGAL_ARGUMENT;
    }

    if (status == CELIX_SUCCESS) {
        bundle_archive_t *archive = NULL;
        bundle_revision_t *revision = NULL;
        array_list_pt handles = NULL;
        status = CELIX_DO_IF(status, bundle_getArchive(bnd, &archive));
        status = CELIX_DO_IF(status, bundleArchive_setPersistentState(archive, OSGI_FRAMEWORK_BUNDLE_UNINSTALLED)); //set state to uninstalled, so that next framework start will not start bundle.
        status = CELIX_DO_IF(status, bundleArchive_getCurrentRevision(archive, &revision));
        status = CELIX_DO_IF(status, bundleRevision_getHandles(revision, &handles));
        if (handles != NULL) {
            for (int i = celix_arrayList_size(handles) - 1; i >= 0; i--) {
                celix_library_handle_t *handle = arrayList_get(handles, i);
                celix_libloader_close(handle);
            }
        }

        status = CELIX_DO_IF(status, fw_fireBundleEvent(framework, OSGI_FRAMEWORK_BUNDLE_EVENT_UNRESOLVED, bnd));

        status = CELIX_DO_IF(status, framework_setBundleStateAndNotify(framework, bnd, OSGI_FRAMEWORK_BUNDLE_UNINSTALLED));
        status = CELIX_DO_IF(status, bundleArchive_setLastModified(archive, time(NULL)));

        status = CELIX_DO_IF(status, fw_fireBundleEvent(framework, OSGI_FRAMEWORK_BUNDLE_EVENT_UNINSTALLED, bnd));

        if (status == CELIX_SUCCESS) {
            celix_status_t refreshStatus = fw_refreshBundle(framework, bndId);
            if (refreshStatus != CELIX_SUCCESS) {
                printf("Could not refresh bundle");
            } else {
                bundleArchive_destroy(archive);
                status = CELIX_DO_IF(status, bundle_destroy(bnd));
            }
        }
    }


    if (status != CELIX_SUCCESS) {
//        module_pt module = NULL;
//        char *symbolicName = NULL;
//        long id = 0;
//        bundle_getCurrentModule(bundle, &module);
//        module_getSymbolicName(module, &symbolicName);
//        bundle_getBundleId(bundle, &id);

        framework_logIfError(framework->logger, status, "", "Cannot uninstall bundle");
    }

    return status;
}

celix_status_t fw_uninstallBundle(framework_pt framework, bundle_pt bundle) {
    long bndId = celix_bundle_getId(bundle);
    celix_framework_bundle_entry_t *entry = fw_bundleEntry_removeBundleEntryAndIncreaseUseCount(framework, bndId);

    if (entry != NULL) {
        return fw_uninstallBundleEntry(framework, entry);
    } else {
        return CELIX_ILLEGAL_ARGUMENT;
    }
}

//celix_status_t fw_refreshBundles(framework_pt framework, long bundleIds[], int size) {
//    celix_status_t status = CELIX_SUCCESS;
//
//    hash_map_values_pt values;
//    bundle_pt *newTargets;
//    unsigned int nrofvalues;
//    bool restart = false;
//    hash_map_pt map = hashMap_create(NULL, NULL, NULL, NULL);
//    int targetIdx = 0;
//    for (targetIdx = 0; targetIdx < size; targetIdx++) {
//        long bndId = bundles[targetIdx];
//        hashMap_put(map, bundle, bundle);
//        fw_populateDependentGraph(framework, bundle, &map);
//    }
//    values = hashMapValues_create(map);
//    hashMapValues_toArray(values, (void ***) &newTargets, &nrofvalues);
//    hashMapValues_destroy(values);
//
//    hashMap_destroy(map, false, false);
//
//    if (newTargets != NULL) {
//        int i = 0;
//        struct fw_refreshHelper * helpers;
//        for (i = 0; i < nrofvalues && !restart; i++) {
//            bundle_pt bundle = (bundle_pt) newTargets[i];
//            if (framework->bundle == bundle) {
//                restart = true;
//            }
//        }
//
//        helpers = (struct fw_refreshHelper * )malloc(nrofvalues * sizeof(struct fw_refreshHelper));
//        for (i = 0; i < nrofvalues && !restart; i++) {
//            bundle_pt bundle = (bundle_pt) newTargets[i];
//            helpers[i].framework = framework;
//            helpers[i].bundle = bundle;
//            helpers[i].oldState = OSGI_FRAMEWORK_BUNDLE_INSTALLED;
//        }
//
//        for (i = 0; i < nrofvalues; i++) {
//            struct fw_refreshHelper helper = helpers[i];
//            fw_refreshHelper_stop(&helper);
//            fw_refreshHelper_refreshOrRemove(&helper);
//        }
//
//        for (i = 0; i < nrofvalues; i++) {
//            struct fw_refreshHelper helper = helpers[i];
//            fw_refreshHelper_restart(&helper);
//        }
//
//        if (restart) {
//            bundle_update(framework->bundle, NULL);
//        }
//        free(helpers);
//        free(newTargets);
//    }
//
//    framework_logIfError(framework->logger, status, NULL, "Cannot refresh bundles");
//
//    return status;
//}

celix_status_t fw_refreshBundle(framework_pt framework, long bndId) {
    celix_status_t status = CELIX_SUCCESS;
    bundle_state_e state;


    celix_framework_bundle_entry_t *entry = fw_bundleEntry_getBundleEntryAndIncreaseUseCount(framework, bndId);
    if (entry != NULL) {
        bool fire;
        bundle_getState(entry->bnd, &state);
        fire = (state != OSGI_FRAMEWORK_BUNDLE_INSTALLED);
        bundle_refresh(entry->bnd);

        if (fire) {
            framework_setBundleStateAndNotify(framework, entry->bnd, OSGI_FRAMEWORK_BUNDLE_INSTALLED);
            fw_fireBundleEvent(framework, OSGI_FRAMEWORK_BUNDLE_EVENT_UNRESOLVED, entry->bnd);
        }

        fw_bundleEntry_decreaseUseCount(entry);
    } else {
        framework_logIfError(framework->logger, status, NULL, "Cannot refresh bundle");
    }


    return status;
}

celix_status_t fw_refreshHelper_stop(struct fw_refreshHelper * refreshHelper) {
	bundle_state_e state;
	bundle_getState(refreshHelper->bundle, &state);
    if (state == OSGI_FRAMEWORK_BUNDLE_ACTIVE) {
        refreshHelper->oldState = OSGI_FRAMEWORK_BUNDLE_ACTIVE;
        long bndId = celix_bundle_getId(refreshHelper->bundle);
        fw_stopBundle(refreshHelper->framework, bndId, false);
    }

    return CELIX_SUCCESS;
}

celix_status_t fw_refreshHelper_refreshOrRemove(struct fw_refreshHelper * refreshHelper) {
	bundle_state_e state;
	bundle_getState(refreshHelper->bundle, &state);
    if (state == OSGI_FRAMEWORK_BUNDLE_UNINSTALLED) {
        bundle_closeAndDelete(refreshHelper->bundle);
        refreshHelper->bundle = NULL;
    } else {
        long bndId = celix_bundle_getId(refreshHelper->bundle);
        fw_refreshBundle(refreshHelper->framework, bndId);
    }
    return CELIX_SUCCESS;
}

celix_status_t fw_refreshHelper_restart(struct fw_refreshHelper * refreshHelper) {
    if ((refreshHelper->bundle != NULL) && (refreshHelper->oldState == OSGI_FRAMEWORK_BUNDLE_ACTIVE)) {
        long bndId = celix_bundle_getId(refreshHelper->bundle);
        fw_startBundle(refreshHelper->framework, bndId, 0);
    }
    return CELIX_SUCCESS;
}

celix_status_t fw_getDependentBundles(framework_pt framework, bundle_pt exporter, array_list_pt *list) {
    celix_status_t status = CELIX_SUCCESS;

    if (*list != NULL || exporter == NULL || framework == NULL) {
	return CELIX_ILLEGAL_ARGUMENT;
    }

	 array_list_pt modules;
	 unsigned int modIdx = 0;
	 arrayList_create(list);

	 modules = bundle_getModules(exporter);
	 for (modIdx = 0; modIdx < arrayList_size(modules); modIdx++) {
				module_pt module = (module_pt) arrayList_get(modules, modIdx);
				array_list_pt dependents = module_getDependents(module);
			if(dependents!=NULL){
					unsigned int depIdx = 0;
					for (depIdx = 0; depIdx < arrayList_size(dependents); depIdx++) {
							  module_pt dependent = (module_pt) arrayList_get(dependents, depIdx);
							  arrayList_add(*list, module_getBundle(dependent));
					}
					arrayList_destroy(dependents);
				}
	 }

    framework_logIfError(framework->logger, status, NULL, "Cannot get dependent bundles");

    return status;
}

celix_status_t fw_populateDependentGraph(framework_pt framework, bundle_pt exporter, hash_map_pt *map) {
    celix_status_t status = CELIX_SUCCESS;

    if(framework == NULL || exporter == NULL){
	return CELIX_ILLEGAL_ARGUMENT;
    }

    array_list_pt dependents = NULL;
    if ((status = fw_getDependentBundles(framework, exporter, &dependents)) == CELIX_SUCCESS) {
		  if(dependents!=NULL){
         unsigned int depIdx = 0;
		for (depIdx = 0; depIdx < arrayList_size(dependents); depIdx++) {
		    if (!hashMap_containsKey(*map, arrayList_get(dependents, depIdx))) {
		        hashMap_put(*map, arrayList_get(dependents, depIdx), arrayList_get(dependents, depIdx));
		        fw_populateDependentGraph(framework, (bundle_pt) arrayList_get(dependents, depIdx), map);
		    }
		}
		arrayList_destroy(dependents);
		  }
    }

    framework_logIfError(framework->logger, status, NULL, "Cannot populate dependent graph");

    return status;
}

celix_status_t fw_registerService(framework_pt framework, service_registration_pt *registration, long bndId, const char* serviceName, const void* svcObj, properties_pt properties) {
	celix_status_t status = CELIX_SUCCESS;
	char *error = NULL;
	if (serviceName == NULL || svcObj == NULL) {
	    status = CELIX_ILLEGAL_ARGUMENT;
	    error = "ServiceName and SvcObj cannot be null";
	}

    celix_framework_bundle_entry_t *entry = fw_bundleEntry_getBundleEntryAndIncreaseUseCount(framework, bndId);



    status = CELIX_DO_IF(status, serviceRegistry_registerService(framework->registry, entry->bnd, serviceName, svcObj, properties, registration));

	if (status == CELIX_SUCCESS) {
	    // If this is a listener hook, invoke the callback with all current listeners
        if (strcmp(serviceName, OSGI_FRAMEWORK_LISTENER_HOOK_SERVICE_NAME) == 0) {
            unsigned int i;
            array_list_pt infos = NULL;
            service_reference_pt ref = NULL;
            listener_hook_service_pt hook = NULL;

            status = CELIX_DO_IF(status, arrayList_create(&infos));

            if (status == CELIX_SUCCESS) {
                celix_status_t subs = CELIX_SUCCESS;

                celixThreadMutex_lock(&framework->serviceListenersLock);
                for (i = 0; i < arrayList_size(framework->serviceListeners); i++) {
                    celix_fw_service_listener_entry_t *listener = arrayList_get(framework->serviceListeners, i);
                    bundle_context_t *context = NULL;
                    listener_hook_info_pt info = NULL;
                    bundle_context_pt lContext = NULL;

                    subs = CELIX_DO_IF(subs, bundle_getContext(entry->bnd, &context));
                    if (subs == CELIX_SUCCESS) {
                        info = (listener_hook_info_pt) malloc(sizeof(*info));
                        if (info == NULL) {
                            subs = CELIX_ENOMEM;
                        }
                    }

                    subs = CELIX_DO_IF(subs, bundle_getContext(listener->bundle, &lContext));
                    if (subs == CELIX_SUCCESS) {
                        info->context = lContext;
                        info->removed = false;
                    }
                    subs = CELIX_DO_IF(subs, filter_getString(listener->filter, &info->filter));

                    if (subs == CELIX_SUCCESS) {
                        arrayList_add(infos, info);
                    }
                    else{
                        fw_logCode(framework->logger, OSGI_FRAMEWORK_LOG_ERROR, status, "Could not pass all listeners to the hook: %s", serviceName);
                        free(info);
                    }
                }
                celixThreadMutex_unlock(&framework->serviceListenersLock);

                status = CELIX_DO_IF(status, serviceRegistry_getServiceReference(framework->registry, framework->bundle,
                                                                                 *registration, &ref));
                status = CELIX_DO_IF(status, fw_getService(framework,framework->bundle, ref, (const void **) &hook));
                if (status == CELIX_SUCCESS) {
                    hook->added(hook->handle, infos);
                }
                status = CELIX_DO_IF(status, serviceRegistry_ungetService(framework->registry, framework->bundle, ref, NULL));
                status = CELIX_DO_IF(status, serviceRegistry_ungetServiceReference(framework->registry, framework->bundle, ref));

                for (int j = 0; j < arrayList_size(infos); j++) {
                    listener_hook_info_pt info = arrayList_get(infos, j);
                    free(info);
                }
                arrayList_destroy(infos);
             }
        }
	}


	fw_bundleEntry_decreaseUseCount(entry);

    framework_logIfError(framework->logger, status, error, "Cannot register service: %s", serviceName);

	return status;
}

celix_status_t fw_registerServiceFactory(framework_pt framework, service_registration_pt *registration, long bndId, const char* serviceName, service_factory_pt factory, properties_pt properties) {
    celix_status_t status = CELIX_SUCCESS;
    char *error = NULL;
	if (serviceName == NULL || factory == NULL) {
        status = CELIX_ILLEGAL_ARGUMENT;
        error = "Service name and factory cannot be null";
    }

    celix_framework_bundle_entry_t *entry = fw_bundleEntry_getBundleEntryAndIncreaseUseCount(framework, bndId);

	status = CELIX_DO_IF(status, serviceRegistry_registerServiceFactory(framework->registry, entry->bnd, serviceName, factory, properties, registration));

	fw_bundleEntry_decreaseUseCount(entry);

    framework_logIfError(framework->logger, status, error, "Cannot register service factory: %s", serviceName);

    return CELIX_SUCCESS;
}

celix_status_t fw_getServiceReferences(framework_pt framework, array_list_pt *references, bundle_pt bundle, const char * serviceName, const char * sfilter) {
    celix_status_t status = CELIX_SUCCESS;

	filter_pt filter = NULL;
	unsigned int refIdx = 0;

    if (sfilter != NULL) {
        filter = filter_create(sfilter);
	}

	status = CELIX_DO_IF(status, serviceRegistry_getServiceReferences(framework->registry, bundle, serviceName, filter, references));

	if (filter != NULL) {
		filter_destroy(filter);
	}

	if (status == CELIX_SUCCESS) {
        for (refIdx = 0; (*references != NULL) && refIdx < arrayList_size(*references); refIdx++) {
            service_reference_pt ref = (service_reference_pt) arrayList_get(*references, refIdx);
            service_registration_pt reg = NULL;
            const char* serviceNameObjectClass;
            properties_pt props = NULL;
            status = CELIX_DO_IF(status, serviceReference_getServiceRegistration(ref, &reg));
            status = CELIX_DO_IF(status, serviceRegistration_getProperties(reg, &props));
            if (status == CELIX_SUCCESS) {
                serviceNameObjectClass = properties_get(props, OSGI_FRAMEWORK_OBJECTCLASS);
                if (!serviceReference_isAssignableTo(ref, bundle, serviceNameObjectClass)) {
                    arrayList_remove(*references, refIdx);
                    refIdx--;
                }
            }
        }
	}

	framework_logIfError(framework->logger, status, NULL, "Failed to get service references");

	return status;
}

celix_status_t framework_ungetServiceReference(framework_pt framework, bundle_pt bundle, service_reference_pt reference) {
    return serviceRegistry_ungetServiceReference(framework->registry, bundle, reference);
}

celix_status_t fw_getService(framework_pt framework, bundle_pt bundle, service_reference_pt reference, const void **service) {
	return serviceRegistry_getService(framework->registry, bundle, reference, service);
}

celix_status_t fw_getBundleRegisteredServices(framework_pt framework, bundle_pt bundle, array_list_pt *services) {
	return serviceRegistry_getRegisteredServices(framework->registry, bundle, services);
}

celix_status_t fw_getBundleServicesInUse(framework_pt framework, bundle_pt bundle, array_list_pt *services) {
	celix_status_t status = CELIX_SUCCESS;
	status = serviceRegistry_getServicesInUse(framework->registry, bundle, services);
	return status;
}

celix_status_t framework_ungetService(framework_pt framework, bundle_pt bundle, service_reference_pt reference, bool *result) {
	return serviceRegistry_ungetService(framework->registry, bundle, reference, result);
}

void fw_addServiceListener(framework_pt framework, bundle_pt bundle, celix_service_listener_t *listener, const char* sfilter) {
    celix_fw_service_listener_entry_t *fwListener = listener_create(bundle, sfilter, listener);

    celixThreadMutex_lock(&framework->serviceListenersLock);
	arrayList_add(framework->serviceListeners, fwListener);
    celixThreadMutex_unlock(&framework->serviceListenersLock);

    serviceRegistry_callHooksForListenerFilter(framework->registry, bundle, sfilter, false);
}

void fw_removeServiceListener(framework_pt framework, bundle_pt bundle, celix_service_listener_t *listener) {
    celix_fw_service_listener_entry_t *match = NULL;

    bundle_context_t *context;
    bundle_getContext(bundle, &context);

    int i;
    celixThreadMutex_lock(&framework->serviceListenersLock);
    for (i = 0; i < arrayList_size(framework->serviceListeners); i++) {
        celix_fw_service_listener_entry_t *visit = (celix_fw_service_listener_entry_t*) arrayList_get(framework->serviceListeners, i);
        if (visit->listener == listener && visit->bundle == bundle) {
            match = visit;
            arrayList_remove(framework->serviceListeners, i);
            break;
        }
    }
    celixThreadMutex_unlock(&framework->serviceListenersLock);


    if (match != NULL) {
        //invoke listener hooks
        const char *filter;
        filter_getString(match->filter, &filter);
        serviceRegistry_callHooksForListenerFilter(framework->registry, bundle, filter, true);
    }

    if (match != NULL) {
        listener_release(match);
        listener_waitAndDestroy(framework, match);
    }
}

celix_status_t fw_addBundleListener(framework_pt framework, bundle_pt bundle, bundle_listener_pt listener) {
    celix_status_t status = CELIX_SUCCESS;
    fw_bundle_listener_pt bundleListener = NULL;

    bundleListener = (fw_bundle_listener_pt) malloc(sizeof(*bundleListener));
    if (!bundleListener) {
        status = CELIX_ENOMEM;
    } else {
        bundleListener->listener = listener;
        bundleListener->bundle = bundle;

        if (celixThreadMutex_lock(&framework->bundleListenerLock) != CELIX_SUCCESS) {
            status = CELIX_FRAMEWORK_EXCEPTION;
        } else {
            arrayList_add(framework->bundleListeners, bundleListener);

            if (celixThreadMutex_unlock(&framework->bundleListenerLock)) {
                status = CELIX_FRAMEWORK_EXCEPTION;
            }
        }
    }

    framework_logIfError(framework->logger, status, NULL, "Failed to add bundle listener");

    return status;
}

celix_status_t fw_removeBundleListener(framework_pt framework, bundle_pt bundle, bundle_listener_pt listener) {
    celix_status_t status = CELIX_SUCCESS;

    unsigned int i;
    fw_bundle_listener_pt bundleListener;

    if (celixThreadMutex_lock(&framework->bundleListenerLock) != CELIX_SUCCESS) {
        status = CELIX_FRAMEWORK_EXCEPTION;
    }
    else {
        for (i = 0; i < arrayList_size(framework->bundleListeners); i++) {
            bundleListener = (fw_bundle_listener_pt) arrayList_get(framework->bundleListeners, i);
            if (bundleListener->listener == listener && bundleListener->bundle == bundle) {
                arrayList_remove(framework->bundleListeners, i);

                bundleListener->bundle = NULL;
                bundleListener->listener = NULL;
                free(bundleListener);
            }
        }
        if (celixThreadMutex_unlock(&framework->bundleListenerLock)) {
            status = CELIX_FRAMEWORK_EXCEPTION;
        }
    }

    framework_logIfError(framework->logger, status, NULL, "Failed to remove bundle listener");

    return status;
}

celix_status_t fw_addFrameworkListener(framework_pt framework, bundle_pt bundle, framework_listener_pt listener) {
    celix_status_t status = CELIX_SUCCESS;
    fw_framework_listener_pt frameworkListener = NULL;

    frameworkListener = (fw_framework_listener_pt) malloc(sizeof(*frameworkListener));
    if (!frameworkListener) {
        status = CELIX_ENOMEM;
    } else {
        frameworkListener->listener = listener;
        frameworkListener->bundle = bundle;

        celixThreadMutex_lock(&framework->frameworkListenersLock);
        arrayList_add(framework->frameworkListeners, frameworkListener);
        celixThreadMutex_unlock(&framework->frameworkListenersLock);
    }

    framework_logIfError(framework->logger, status, NULL, "Failed to add framework listener");

    return status;
}

celix_status_t fw_removeFrameworkListener(framework_pt framework, bundle_pt bundle, framework_listener_pt listener) {
    celix_status_t status = CELIX_SUCCESS;

    unsigned int i;
    fw_framework_listener_pt frameworkListener;

    celixThreadMutex_lock(&framework->frameworkListenersLock);
    for (i = 0; i < arrayList_size(framework->frameworkListeners); i++) {
        frameworkListener = (fw_framework_listener_pt) arrayList_get(framework->frameworkListeners, i);
        if (frameworkListener->listener == listener && frameworkListener->bundle == bundle) {
            arrayList_remove(framework->frameworkListeners, i);

            frameworkListener->bundle = NULL;
            frameworkListener->listener = NULL;
            free(frameworkListener);
        }
    }
    celixThreadMutex_unlock(&framework->frameworkListenersLock);

    framework_logIfError(framework->logger, status, NULL, "Failed to remove framework listener");

    return status;
}

void fw_serviceChanged(framework_pt framework, celix_service_event_type_t eventType, service_registration_pt registration, properties_pt oldprops) {
    unsigned int i;
    celix_fw_service_listener_entry_t *entry;

    celix_array_list_t* retainedEntries = celix_arrayList_create();
    celix_array_list_t* matchedEntries = celix_arrayList_create();

    celixThreadMutex_lock(&framework->serviceListenersLock);
    for (i = 0; i < celix_arrayList_size(framework->serviceListeners); i++) {
        entry = (celix_fw_service_listener_entry_t *) celix_arrayList_get(framework->serviceListeners, i);
        celix_arrayList_add(retainedEntries, entry);
        listener_retain(entry); //ensure that use count > 0, so that the listener cannot be destroyed until all pending event are handled.
    }
    celixThreadMutex_unlock(&framework->serviceListenersLock);

    for (i = 0; i < celix_arrayList_size(retainedEntries); ++i) {
        entry = (celix_fw_service_listener_entry_t *) celix_arrayList_get(retainedEntries, i);
        int matched = 0;
        properties_pt props = NULL;
        bool matchResult = false;
        serviceRegistration_getProperties(registration, &props);
        if (entry->filter != NULL) {
            filter_match(entry->filter, props, &matchResult);
        }
        matched = (entry->filter == NULL) || matchResult;
        if (matched) {
            celix_arrayList_add(matchedEntries, entry);
        } else {
            listener_release(entry); //Not a match -> release entry
        }
    }
    celix_arrayList_destroy(retainedEntries);

    /*
     * TODO FIXME, A deadlock can happen when (e.g.) a service is deregistered, triggering this fw_serviceChanged and
     * one of the matching service listener callback tries to remove an other matched service listener.
     * The remove service listener will call the listener_waitForDestroy and the fw_serviceChanged part keeps the
     * usageCount on > 0.
     *
     * Not sure how to prevent/handle this.
     */
    for (i = 0; i < celix_arrayList_size(matchedEntries); ++i) {
        entry = (celix_fw_service_listener_entry_t *) celix_arrayList_get(matchedEntries, i);

        service_reference_pt reference = NULL;
        celix_service_event_t event;

        serviceRegistry_getServiceReference(framework->registry, entry->bundle, registration, &reference);

        //NOTE: that you are never sure that the UNREGISTERED event will by handle by an service_listener. listener could be gone
        //Every reference retained is therefore stored and called when a service listener is removed from the framework.
        if (eventType == OSGI_FRAMEWORK_SERVICE_EVENT_REGISTERED) {
            serviceRegistry_retainServiceReference(framework->registry, entry->bundle, reference);
            celixThreadMutex_lock(&entry->mutex);
            arrayList_add(entry->retainedReferences, reference); //TODO improve by using set (or hashmap) instead of list
            celixThreadMutex_unlock(&entry->mutex);
        }

        event.type = eventType;
        event.reference = reference;

        entry->listener->serviceChanged(entry->listener, &event);

        serviceRegistry_ungetServiceReference(framework->registry, entry->bundle, reference);

        if (eventType == OSGI_FRAMEWORK_SERVICE_EVENT_UNREGISTERING) {
            //if service listener was active when service was registered, release the retained reference
            celixThreadMutex_lock(&entry->mutex);
            bool removed = arrayList_removeElement(entry->retainedReferences, reference);
            celixThreadMutex_unlock(&entry->mutex);
            if (removed) {
                serviceRegistry_ungetServiceReference(framework->registry, entry->bundle,
                                                      reference); // decrease retain counter
            }

        }

        if (eventType == OSGI_FRAMEWORK_SERVICE_EVENT_MODIFIED) {
            entry->listener->serviceChanged(entry->listener, &event);
        }
        listener_release(entry); //decrease usage, so that the listener can be destroyed (if use count is now 0)
    }
    celix_arrayList_destroy(matchedEntries);
}

//celix_status_t fw_isServiceAssignable(framework_pt fw, bundle_pt requester, service_reference_pt reference, bool *assignable) {
//	celix_status_t status = CELIX_SUCCESS;
//
//	*assignable = true;
//	service_registration_pt registration = NULL;
//	status = serviceReference_getServiceRegistration(reference, &registration);
//	if (status == CELIX_SUCCESS) {
//		char *serviceName = properties_get(registration->properties, (char *) OBJECTCLASS);
//		if (!serviceReference_isAssignableTo(reference, requester, serviceName)) {
//			*assignable = false;
//		}
//	}
//
//	return status;
//}

long framework_getNextBundleId(framework_pt framework) {
    long id = framework->nextBundleId;
    framework->nextBundleId++;
    return id;
}

celix_status_t framework_markResolvedModules(framework_pt framework, linked_list_pt resolvedModuleWireMap) {
    celix_status_t status = CELIX_SUCCESS;
    if (resolvedModuleWireMap != NULL) {
        // hash_map_iterator_pt iterator = hashMapIterator_create(resolvedModuleWireMap);
        linked_list_iterator_pt iterator = linkedListIterator_create(resolvedModuleWireMap, linkedList_size(resolvedModuleWireMap));
        while (linkedListIterator_hasPrevious(iterator)) {
            importer_wires_pt iw = linkedListIterator_previous(iterator);
            // hash_map_entry_pt entry = hashMapIterator_nextEntry(iterator);
            module_pt module = iw->importer;

//			bundle_pt bundle = module_getBundle(module);
//			bundle_archive_pt archive = NULL;
//			bundle_getArchive(bundle, &archive);
//			bundle_revision_pt revision = NULL;
//			bundleArchive_getCurrentRevision(archive, &revision);
//			char *root = NULL;
//			bundleRevision_getRoot(revision, &root);
//			manifest_pt manifest = NULL;
//			bundleRevision_getManifest(revision, &manifest);
//
//			char *private = manifest_getValue(manifest, OSGI_FRAMEWORK_PRIVATE_LIBRARY);
//			char *export = manifest_getValue(manifest, OSGI_FRAMEWORK_EXPORT_LIBRARY);
//
//			printf("Root %s\n", root);

            // for each library update the reference to the wires, if there are any

            linked_list_pt wires = iw->wires;

//			linked_list_iterator_pt wit = linkedListIterator_create(wires, 0);
//			while (linkedListIterator_hasNext(wit)) {
//			    wire_pt wire = linkedListIterator_next(wit);
//			    module_pt importer = NULL;
//			    requirement_pt requirement = NULL;
//			    module_pt exporter = NULL;
//                capability_pt capability = NULL;
//			    wire_getImporter(wire, &importer);
//			    wire_getRequirement(wire, &requirement);
//
//			    wire_getExporter(wire, &exporter);
//			    wire_getCapability(wire, &capability);
//
//			    char *importerName = NULL;
//			    module_getSymbolicName(importer, &importerName);
//
//			    char *exporterName = NULL;
//                module_getSymbolicName(exporter, &exporterName);
//
//                version_pt version = NULL;
//                char *name = NULL;
//                capability_getServiceName(capability, &name);
//                capability_getVersion(capability, &version);
//                char *versionString = NULL;
//                version_toString(version, framework->mp, &versionString);
//
//                printf("Module %s imports library %s:%s from %s\n", importerName, name, versionString, exporterName);
//			}

            if (status == CELIX_SUCCESS) {
                module_setWires(module, wires);
                resolver_moduleResolved(module);
                const char *mname = NULL;
                module_getSymbolicName(module, &mname);
                status = framework_markBundleResolved(framework, module);
                if (status == CELIX_SUCCESS) {
                    module_setResolved(module);
                }
            }
            linkedListIterator_remove(iterator);
            free(iw);
        }
        linkedListIterator_destroy(iterator);
        linkedList_destroy(resolvedModuleWireMap);
    }
    return status;
}

celix_status_t framework_markBundleResolved(framework_pt framework, module_pt module) {
    celix_status_t status = CELIX_SUCCESS;
    bundle_pt bundle = module_getBundle(module);
    bundle_state_e state;
    char *error = NULL;

    if (bundle != NULL) {

        long bndId = celix_bundle_getId(bundle);
        celix_framework_bundle_entry_t *entry = fw_bundleEntry_getBundleEntryAndIncreaseUseCount(framework, bndId);

        bundle_getState(bundle, &state);
        if (state != OSGI_FRAMEWORK_BUNDLE_INSTALLED) {
            printf("Trying to resolve a resolved bundle");
            status = CELIX_ILLEGAL_STATE;
        } else {
            // Load libraries of this module
            bool isSystemBundle = false;
            bundle_isSystemBundle(bundle, &isSystemBundle);
            if (!isSystemBundle) {
                status = CELIX_DO_IF(status, framework_loadBundleLibraries(framework, bundle));
            }

            status = CELIX_DO_IF(status, framework_setBundleStateAndNotify(framework, bundle, OSGI_FRAMEWORK_BUNDLE_RESOLVED));
            status = CELIX_DO_IF(status, fw_fireBundleEvent(framework, OSGI_FRAMEWORK_BUNDLE_EVENT_RESOLVED, bundle));
        }

        if (status != CELIX_SUCCESS) {
            const char *symbolicName = NULL;
            long id = 0;
            module_getSymbolicName(module, &symbolicName);
            bundle_getBundleId(bundle, &id);
            if (error != NULL) {
                fw_logCode(framework->logger, OSGI_FRAMEWORK_LOG_ERROR, status, "Could not start bundle: %s [%ld]; cause: %s", symbolicName, id, error);
            } else {
                fw_logCode(framework->logger, OSGI_FRAMEWORK_LOG_ERROR, status, "Could not start bundle: %s [%ld]", symbolicName, id);
            }
        }


        fw_bundleEntry_decreaseUseCount(entry);
    }

    return status;
}

array_list_pt framework_getBundles(framework_pt framework) {
    //FIXME Note that this does not increase the use count of the bundle, which can lead to race conditions.
    //promote to use the celix_bundleContext_useBundle(s) functions and deprecated this one
    array_list_pt bundles = NULL;
    arrayList_create(&bundles);

    celixThreadMutex_lock(&framework->installedBundles.mutex);
    int size = celix_arrayList_size(framework->installedBundles.entries);
    for (int i = 0; i < size; ++i) {
        celix_framework_bundle_entry_t *entry = celix_arrayList_get(framework->installedBundles.entries, i);
        celix_arrayList_add(bundles, entry->bnd);
    }
    celixThreadMutex_unlock(&framework->installedBundles.mutex);

    return bundles;
}

bundle_pt framework_getBundle(framework_pt framework, const char* location) {
    //FIXME Note that this does not increase the use count of the bundle, which can lead to race conditions.
    //promote to use the celix_bundleContext_useBundle(s) functions and deprecated this one
    bundle_t *bnd = NULL;

    celixThreadMutex_lock(&framework->installedBundles.mutex);
    int size = celix_arrayList_size(framework->installedBundles.entries);
    for (int i = 0; i < size; ++i) {
        celix_framework_bundle_entry_t *entry = celix_arrayList_get(framework->installedBundles.entries, i);
        const char *loc = NULL;
        bundle_getBundleLocation(entry->bnd, &loc);
        if (loc != NULL && location != NULL && strncmp(loc, location, strlen(loc)) == 0) {
            bnd = entry->bnd;
            break;
        }
    }
    celixThreadMutex_unlock(&framework->installedBundles.mutex);


    return bnd;
}

celix_status_t framework_setBundleStateAndNotify(framework_pt framework, bundle_pt bundle, int state) {
    int ret = CELIX_SUCCESS;
    bundle_setState(bundle, state);
    return ret;
}

celix_status_t framework_waitForStop(framework_pt framework) {
    celixThreadMutex_lock(&framework->shutdown.mutex);
    while (!framework->shutdown.done) {
        celixThreadCondition_wait(&framework->shutdown.cond, &framework->shutdown.mutex);
    }
    celixThreadMutex_unlock(&framework->shutdown.mutex);

    fw_log(framework->logger, OSGI_FRAMEWORK_LOG_INFO, "FRAMEWORK: Successful shutdown");
    return CELIX_SUCCESS;
}

static void* framework_shutdown(void *framework) {
    framework_pt fw = (framework_pt) framework;

    fw_log(fw->logger, OSGI_FRAMEWORK_LOG_INFO, "FRAMEWORK: Shutdown");

    //celix_framework_bundle_entry_t *fwEntry = NULL;
    celix_array_list_t *stopEntries = celix_arrayList_create();
    celix_framework_bundle_entry_t *fwEntry = NULL;
    celixThreadMutex_lock(&fw->installedBundles.mutex);
    int size = celix_arrayList_size(fw->installedBundles.entries);
    for (int i = 0; i < size; ++i) {
        celix_framework_bundle_entry_t *entry = celix_arrayList_get(fw->installedBundles.entries, i);
        if (entry->bndId != 0) { //i.e. not framework bundle
            celix_arrayList_add(stopEntries, entry);
        } else {
            fwEntry = entry;
        }
    }
//	celix_arrayList_clear(fw->installedBundles.entries);
    celixThreadMutex_unlock(&fw->installedBundles.mutex);


    size = celix_arrayList_size(stopEntries);
    for (int i = size-1; i >= 0; --i) { //note loop in reverse order -> stop later installed bundle first
        celix_framework_bundle_entry_t *entry = celix_arrayList_get(stopEntries, i);

        //wait until entry use counts is 0
        bundle_t *bnd = entry->bnd;
        fw_bundleEntry_waitTillNotUsed(entry);

        bundle_state_e state;
        bundle_getState(bnd, &state);
        if (state == OSGI_FRAMEWORK_BUNDLE_ACTIVE || state == OSGI_FRAMEWORK_BUNDLE_STARTING) {
            fw_stopBundle(fw, entry->bndId, 0);
        }
        bundle_close(bnd);
    }
    celix_arrayList_destroy(stopEntries);


    // 'stop' framework bundle
    if (fwEntry != NULL) {
        bundle_t *bnd = fwEntry->bnd;
        fw_bundleEntry_waitTillNotUsed(fwEntry);

        bundle_state_e state;
        bundle_getState(bnd, &state);
        if (state == OSGI_FRAMEWORK_BUNDLE_ACTIVE || state == OSGI_FRAMEWORK_BUNDLE_STARTING) {
            fw_stopBundle(fw, fwEntry->bndId, 0);
        }
        bundle_close(bnd);
    }

    celixThreadMutex_lock(&fw->shutdown.mutex);
    fw->shutdown.done = true;
    celixThreadCondition_broadcast(&fw->shutdown.cond);
    celixThreadMutex_unlock(&fw->shutdown.mutex);

    celixThread_exit(NULL);
    return NULL;
}

celix_status_t framework_getFrameworkBundle(const_framework_pt framework, bundle_pt *bundle) {
    celix_status_t status = CELIX_SUCCESS;

    if (framework != NULL && *bundle == NULL) {
        *bundle = framework->bundle;
    } else {
        status = CELIX_ILLEGAL_ARGUMENT;
    }

    return status;
}

bundle_context_t* framework_getContext(const_framework_pt framework) {
    bundle_context_t *result = NULL;
    if (framework != NULL && framework->bundle != NULL) {
        result = framework->bundle->context;
    }
    return result;
}

celix_status_t fw_fireBundleEvent(framework_pt framework, bundle_event_type_e eventType, bundle_pt bundle) {
    celix_status_t status = CELIX_SUCCESS;

    if ((eventType != OSGI_FRAMEWORK_BUNDLE_EVENT_STARTING)
        && (eventType != OSGI_FRAMEWORK_BUNDLE_EVENT_STOPPING)
        && (eventType != OSGI_FRAMEWORK_BUNDLE_EVENT_LAZY_ACTIVATION)) {
        request_pt request = (request_pt) calloc(1, sizeof(*request));
        if (!request) {
            status = CELIX_ENOMEM;
        } else {
            bundle_archive_pt archive = NULL;
            module_pt module = NULL;

            request->eventType = eventType;
            request->filter = NULL;
            request->listeners = framework->bundleListeners;
            request->type = BUNDLE_EVENT_TYPE;
            request->error = NULL;
            request->bundleId = -1;

            status = bundle_getArchive(bundle, &archive);

            if (status == CELIX_SUCCESS) {
                long bundleId;

                status = bundleArchive_getId(archive, &bundleId);

                if (status == CELIX_SUCCESS) {
                    request->bundleId = bundleId;
                }
            }

            if (status == CELIX_SUCCESS) {
                status = bundle_getCurrentModule(bundle, &module);

                if (status == CELIX_SUCCESS) {
                    const char *symbolicName = NULL;
                    status = module_getSymbolicName(module, &symbolicName);
                    if (status == CELIX_SUCCESS) {
                        request->bundleSymbolicName = strdup(symbolicName);
                    }
                }
            }

            celixThreadMutex_lock(&framework->dispatcher.mutex);
            arrayList_add(framework->dispatcher.requests, request);
            celixThreadCondition_broadcast(&framework->dispatcher.cond);
            celixThreadMutex_unlock(&framework->dispatcher.mutex);

        }
    }

    framework_logIfError(framework->logger, status, NULL, "Failed to fire bundle event");

    return status;
}

celix_status_t fw_fireFrameworkEvent(framework_pt framework, framework_event_type_e eventType, bundle_pt bundle, celix_status_t errorCode) {
    celix_status_t status = CELIX_SUCCESS;

    request_pt request = (request_pt) malloc(sizeof(*request));
    if (!request) {
        status = CELIX_ENOMEM;
    } else {
        bundle_archive_pt archive = NULL;
        module_pt module = NULL;

        request->eventType = eventType;
        request->filter = NULL;
        request->listeners = framework->frameworkListeners;
        request->type = FRAMEWORK_EVENT_TYPE;
        request->errorCode = errorCode;
        request->error = "";
        request->bundleId = -1;

        status = bundle_getArchive(bundle, &archive);

        if (status == CELIX_SUCCESS) {
            long bundleId;

            status = bundleArchive_getId(archive, &bundleId);

            if (status == CELIX_SUCCESS) {
                request->bundleId = bundleId;
            }
        }

        if (status == CELIX_SUCCESS) {
            status = bundle_getCurrentModule(bundle, &module);

            if (status == CELIX_SUCCESS) {
                const char *symbolicName = NULL;
                status = module_getSymbolicName(module, &symbolicName);
                if (status == CELIX_SUCCESS) {
                    request->bundleSymbolicName = strdup(symbolicName);
                }
            }
        }

        if (errorCode != CELIX_SUCCESS) {
            char message[256];
            celix_strerror(errorCode, message, 256);
            request->error = message;
        }

        celixThreadMutex_lock(&framework->dispatcher.mutex);
        arrayList_add(framework->dispatcher.requests, request);
        celixThreadCondition_broadcast(&framework->dispatcher.cond);
        celixThreadMutex_unlock(&framework->dispatcher.mutex);
    }

    framework_logIfError(framework->logger, status, NULL, "Failed to fire framework event");

    return status;
}

static void *fw_eventDispatcher(void *fw) {
    framework_pt framework = (framework_pt) fw;

    celixThreadMutex_lock(&framework->dispatcher.mutex);
    bool active = framework->dispatcher.active;
    celixThreadMutex_unlock(&framework->dispatcher.mutex);

    celix_array_list_t *localRequests = celix_arrayList_create();

    while (active) {
        celixThreadMutex_lock(&framework->dispatcher.mutex);
        if (celix_arrayList_size(framework->dispatcher.requests) == 0) {
            celixThreadCondition_wait(&framework->dispatcher.cond, &framework->dispatcher.mutex);
        }
        for (int i = 0; i < celix_arrayList_size(framework->dispatcher.requests); ++i) {
            void *r = celix_arrayList_get(framework->dispatcher.requests, i);
            celix_arrayList_add(localRequests, r);
        }
        celix_arrayList_clear(framework->dispatcher.requests);
        celixThreadMutex_unlock(&framework->dispatcher.mutex);

        //FIXME strange locking  of bundleListenerLock and frameworkListenerLock inside a loop.
        //Seems like a request depends on bundle listeners or framework listeners -> this should be protected with
        //a use count!!
        for (int i = 0; i < celix_arrayList_size(localRequests); ++i) {
            request_pt request = celix_arrayList_get(localRequests, i);
            int size = arrayList_size(request->listeners);
            for (int k = 0; k < size; k++) {
                if (request->type == BUNDLE_EVENT_TYPE) {
                    celixThreadMutex_lock(&framework->bundleListenerLock);
                    fw_bundle_listener_pt listener = (fw_bundle_listener_pt) arrayList_get(request->listeners, k);
                    bundle_event_t event;
                    memset(&event, 0, sizeof(event));
                    event.bundleId = request->bundleId;
                    event.bundleSymbolicName = request->bundleSymbolicName;
                    event.type = request->eventType;

                    fw_invokeBundleListener(framework, listener->listener, &event, listener->bundle);
                    celixThreadMutex_unlock(&framework->bundleListenerLock);
                } else if (request->type == FRAMEWORK_EVENT_TYPE) {
                    celixThreadMutex_lock(&framework->frameworkListenersLock);
                    fw_framework_listener_pt listener = (fw_framework_listener_pt) arrayList_get(request->listeners, k);
                    framework_event_t event;
                    memset(&event, 0, sizeof(event));
                    event.bundleId = request->bundleId;
                    event.bundleSymbolicName = request->bundleSymbolicName;
                    event.type = request->eventType;
                    event.error = request->error;
                    event.errorCode = request->errorCode;

                    fw_invokeFrameworkListener(framework, listener->listener, &event, listener->bundle);
                    celixThreadMutex_unlock(&framework->frameworkListenersLock);
                }
            }
            free(request->bundleSymbolicName);
            //NOTE next 2 free calls not needed? why it is a char* not a const char*
            //free(request->filter);
            //free(request->error);
            free(request);
        }
        celix_arrayList_clear(localRequests);

        celixThreadMutex_lock(&framework->dispatcher.mutex);
        active = framework->dispatcher.active;
        celixThreadMutex_unlock(&framework->dispatcher.mutex);
    }

    celix_arrayList_destroy(localRequests);
    celixThread_exit(NULL);
    return NULL;

}

celix_status_t fw_invokeBundleListener(framework_pt framework, bundle_listener_pt listener, bundle_event_pt event, bundle_pt bundle) {
    // We only support async bundle listeners for now
    bundle_state_e state;
    celix_status_t ret = bundle_getState(bundle, &state);
    if (state == OSGI_FRAMEWORK_BUNDLE_STARTING || state == OSGI_FRAMEWORK_BUNDLE_ACTIVE) {

        listener->bundleChanged(listener, event);
    }

    return ret;
}

celix_status_t fw_invokeFrameworkListener(framework_pt framework, framework_listener_pt listener, framework_event_pt event, bundle_pt bundle) {
    bundle_state_e state;
    celix_status_t ret = bundle_getState(bundle, &state);
    if (state == OSGI_FRAMEWORK_BUNDLE_STARTING || state == OSGI_FRAMEWORK_BUNDLE_ACTIVE) {
        listener->frameworkEvent(listener, event);
    }

    return ret;
}

static celix_status_t frameworkActivator_start(void * userData, bundle_context_t *context) {
    // nothing to do
    return CELIX_SUCCESS;
}

static celix_status_t frameworkActivator_stop(void * userData, bundle_context_t *context) {
    celix_status_t status = CELIX_SUCCESS;
    framework_pt framework;

    if (bundleContext_getFramework(context, &framework) == CELIX_SUCCESS) {

        fw_log(framework->logger, OSGI_FRAMEWORK_LOG_DEBUG, "FRAMEWORK: Start shutdownthread");

        celixThreadMutex_lock(&framework->shutdown.mutex);
        bool alreadyInitialized = framework->shutdown.initialized;
        framework->shutdown.initialized = true;
        celixThreadMutex_unlock(&framework->shutdown.mutex);

        if (!alreadyInitialized) {
            celixThreadMutex_lock(&framework->dispatcher.mutex);
            framework->dispatcher.active = false;
            celixThreadCondition_broadcast(&framework->dispatcher.cond);
            celixThreadMutex_unlock(&framework->dispatcher.mutex);
            celixThread_join(framework->dispatcher.thread, NULL);

            celixThread_create(&framework->shutdown.thread, NULL, &framework_shutdown, framework);
        }
    } else {
        status = CELIX_FRAMEWORK_EXCEPTION;
    }

    framework_logIfError(framework->logger, status, NULL, "Failed to stop framework activator");

    return status;
}

static celix_status_t frameworkActivator_destroy(void * userData, bundle_context_t *context) {
    return CELIX_SUCCESS;
}


static celix_status_t framework_loadBundleLibraries(framework_pt framework, bundle_pt bundle) {
    celix_status_t status = CELIX_SUCCESS;

    celix_library_handle_t* handle = NULL;
    bundle_archive_pt archive = NULL;
    bundle_revision_pt revision = NULL;
    manifest_pt manifest = NULL;

    status = CELIX_DO_IF(status, bundle_getArchive(bundle, &archive));
    status = CELIX_DO_IF(status, bundleArchive_getCurrentRevision(archive, &revision));
    status = CELIX_DO_IF(status, bundleRevision_getManifest(revision, &manifest));
    if (status == CELIX_SUCCESS) {
        const char *privateLibraries = NULL;
        const char *exportLibraries = NULL;
        const char *activator = NULL;

        privateLibraries = manifest_getValue(manifest, OSGI_FRAMEWORK_PRIVATE_LIBRARY);
        exportLibraries = manifest_getValue(manifest, OSGI_FRAMEWORK_EXPORT_LIBRARY);
        activator = manifest_getValue(manifest, OSGI_FRAMEWORK_BUNDLE_ACTIVATOR);

        if (exportLibraries != NULL) {
            status = CELIX_DO_IF(status, framework_loadLibraries(framework, exportLibraries, activator, archive, &handle));
        }

        if (privateLibraries != NULL) {
            status = CELIX_DO_IF(status,
                                 framework_loadLibraries(framework, privateLibraries, activator, archive, &handle));
        }

        if (status == CELIX_SUCCESS) {
            bundle_setHandle(bundle, handle);
        } else if (handle != NULL) {
            celix_libloader_close(handle);
        }
    }

    framework_logIfError(framework->logger, status, NULL, "Could not load all bundle libraries");

    return status;
}

static celix_status_t framework_loadLibraries(framework_pt framework, const char *librariesIn, const char *activator, bundle_archive_pt archive, void **activatorHandle) {
    celix_status_t status = CELIX_SUCCESS;

    char* last;
    char* libraries = strndup(librariesIn, 1024*10);
    char* token = strtok_r(libraries, ",", &last);
    while (token != NULL) {
        void *handle = NULL;
        char lib[128];
        lib[127] = '\0';

        char *path;
        char *pathToken = strtok_r(token, ";", &path);
        strncpy(lib, pathToken, 127);
        pathToken = strtok_r(NULL, ";", &path);

        while (pathToken != NULL) {

            /*Disable version should be part of the lib name
            if (strncmp(pathToken, "version", 7) == 0) {
                char *ver = strdup(pathToken);
                char version[strlen(ver) - 9];
                strncpy(version, ver+9, strlen(ver) - 10);
                version[strlen(ver) - 10] = '\0';

                strcat(lib, "-");
                strcat(lib, version);
            }*/
            pathToken = strtok_r(NULL, ";", &path);
        }

        char *trimmedLib = utils_stringTrim(lib);
        status = framework_loadLibrary(framework, trimmedLib, archive, &handle);

        if ( (status == CELIX_SUCCESS) && (activator != NULL) && (strcmp(trimmedLib, activator) == 0) ) {
            *activatorHandle = handle;
        }
        else if(handle!=NULL){
            celix_libloader_close(handle);
        }

        token = strtok_r(NULL, ",", &last);
    }

    free(libraries);
    return status;
}

static celix_status_t framework_loadLibrary(framework_pt framework, const char *library, bundle_archive_pt archive, void **handle) {
    celix_status_t status = CELIX_SUCCESS;
    const char *error = NULL;

#ifdef __linux__
    char * library_prefix = "lib";
    char * library_extension = ".so";
#elif __APPLE__
    char * library_prefix = "lib";
        char * library_extension = ".dylib";
    #elif WIN32
        char * library_prefix = "";
        char * library_extension = ".dll";
#endif

    char libraryPath[256];
    long refreshCount = 0;
    const char *archiveRoot = NULL;
    long revisionNumber = 0;

    status = CELIX_DO_IF(status, bundleArchive_getRefreshCount(archive, &refreshCount));
    status = CELIX_DO_IF(status, bundleArchive_getArchiveRoot(archive, &archiveRoot));
    status = CELIX_DO_IF(status, bundleArchive_getCurrentRevisionNumber(archive, &revisionNumber));

    memset(libraryPath, 0, 256);
    int written = 0;
    if (strncmp("lib", library, 3) == 0) {
        written = snprintf(libraryPath, 256, "%s/version%ld.%ld/%s", archiveRoot, refreshCount, revisionNumber, library);
    } else {
        written = snprintf(libraryPath, 256, "%s/version%ld.%ld/%s%s%s", archiveRoot, refreshCount, revisionNumber, library_prefix, library, library_extension);
    }

    if (written >= 256) {
        error = "library path is too long";
        status = CELIX_FRAMEWORK_EXCEPTION;
    } else {
        celix_bundle_context_t *fwCtx = NULL;
        bundle_getContext(framework->bundle, &fwCtx);
        *handle = celix_libloader_open(fwCtx, libraryPath);
        if (*handle == NULL) {
            error = celix_libloader_getLastError();
            status =  CELIX_BUNDLE_EXCEPTION;
        } else {
            bundle_revision_pt revision = NULL;
            array_list_pt handles = NULL;

            status = CELIX_DO_IF(status, bundleArchive_getCurrentRevision(archive, &revision));
            status = CELIX_DO_IF(status, bundleRevision_getHandles(revision, &handles));

            if(handles != NULL){
                arrayList_add(handles, *handle);
            }
        }
    }

    framework_logIfError(framework->logger, status, error, "Could not load library: %s", libraryPath);

    return status;
}






/**********************************************************************************************************************
 **********************************************************************************************************************
 * Updated API
 **********************************************************************************************************************
 **********************************************************************************************************************/


void celix_framework_useBundles(framework_t *fw, bool includeFrameworkBundle, void *callbackHandle, void(*use)(void *handle, const bundle_t *bnd)) {
    celix_array_list_t *bundleIds = celix_arrayList_create();

    celixThreadMutex_lock(&fw->installedBundles.mutex);
    int size = celix_arrayList_size(fw->installedBundles.entries);
    for (int i = 0; i < size; ++i) {
        celix_framework_bundle_entry_t *entry = celix_arrayList_get(fw->installedBundles.entries, i);
        if (entry->bndId > 0 || includeFrameworkBundle) {
            //NOTE bundle state is checked in celix_framework_useBundles
            celix_arrayList_addLong(bundleIds, entry->bndId);
        }
    }
    celixThreadMutex_unlock(&fw->installedBundles.mutex);

    //note that stored bundle ids can now already be invalid (race cond),
    //but the celix_framework_useBundle function should be able to handle this safely.

    size = celix_arrayList_size(bundleIds);
    for (int i = 0; i < size; ++i) {
        long bndId = celix_arrayList_getLong(bundleIds, i);
        celix_framework_useBundle(fw, true, bndId, callbackHandle, use);
    }

    celix_arrayList_destroy(bundleIds);
}

bool celix_framework_useBundle(framework_t *fw, bool onlyActive, long bundleId, void *callbackHandle, void(*use)(void *handle, const bundle_t *bnd)) {
    bool called = false;
    if (bundleId >= 0) {
        celix_framework_bundle_entry_t *entry = fw_bundleEntry_getBundleEntryAndIncreaseUseCount(fw, bundleId);

        if (entry != NULL) {
            celix_bundle_state_e bndState = celix_bundle_getState(entry->bnd);
            if (onlyActive && (bndState == OSGI_FRAMEWORK_BUNDLE_ACTIVE || bndState == OSGI_FRAMEWORK_BUNDLE_STARTING)) {
                use(callbackHandle, entry->bnd);
                called = true;
            } else if (!onlyActive) {
                use(callbackHandle, entry->bnd);
                called = true;
            }
            fw_bundleEntry_decreaseUseCount(entry);
        } else {
            framework_logIfError(fw->logger, CELIX_FRAMEWORK_EXCEPTION, NULL, "Bundle with id %li is not installed", bundleId);
        }
    }
    return called;
}

service_registration_t* celix_framework_registerServiceFactory(framework_t *fw , const celix_bundle_t *bnd, const char* serviceName, celix_service_factory_t *factory, celix_properties_t *properties) {
    const char *error = NULL;
    celix_status_t status = CELIX_SUCCESS;
    service_registration_t *reg = NULL;

    long bndId = celix_bundle_getId(bnd);
    celix_framework_bundle_entry_t *entry = fw_bundleEntry_getBundleEntryAndIncreaseUseCount(fw, bndId);


    if (serviceName != NULL && factory != NULL) {
        status = CELIX_DO_IF(status, celix_serviceRegistry_registerServiceFactory(fw->registry, bnd, serviceName, factory, properties, &reg));
    }

    fw_bundleEntry_decreaseUseCount(entry);

    framework_logIfError(fw->logger, status, error, "Cannot register service factory: %s", serviceName);

    return reg;
}

const char* celix_framework_getUUID(const celix_framework_t *fw) {
    if (fw != NULL) {
        return celix_properties_get(fw->configurationMap, OSGI_FRAMEWORK_FRAMEWORK_UUID, NULL);
    }
    return NULL;
}


celix_bundle_context_t* celix_framework_getFrameworkContext(const celix_framework_t *fw) {
    celix_bundle_context_t* ctx = NULL;
    if (fw != NULL) {
        if (fw->bundle != NULL) {
            ctx = fw->bundle->context;
        }
    }
    return ctx;
}

celix_bundle_t* celix_framework_getFrameworkBundle(const celix_framework_t *fw) {
    celix_bundle_t* bnd = NULL;
    if (fw != NULL) {
        bnd = fw->bundle;
    }
    return bnd;
}

bundle_pt framework_getBundleById(framework_pt framework, long id) {
    celix_bundle_t *bnd = NULL;
    celix_framework_bundle_entry_t *entry = fw_bundleEntry_getBundleEntryAndIncreaseUseCount(framework, id);
    if (entry != NULL) {
        bnd = entry->bnd;
        fw_bundleEntry_decreaseUseCount(entry); //NOTE returning bundle without increased use count -> FIXME make all getBundle api private (use bundle id instead)
    }
    return bnd;
}


bool celix_framework_isBundleInstalled(celix_framework_t *fw, long bndId) {
    bool isInstalled = false;
    celix_framework_bundle_entry_t *entry = fw_bundleEntry_getBundleEntryAndIncreaseUseCount(fw, bndId);
    if (entry != NULL) {
        isInstalled = true;
        fw_bundleEntry_decreaseUseCount(entry);
    }
    return isInstalled;
}

bool celix_framework_isBundleActive(celix_framework_t *fw, long bndId) {
    bool isActive = false;
    celix_framework_bundle_entry_t *entry = fw_bundleEntry_getBundleEntryAndIncreaseUseCount(fw, bndId);
    if (entry != NULL) {
        isActive = celix_bundle_getState(entry->bnd) == OSGI_FRAMEWORK_BUNDLE_ACTIVE;
        fw_bundleEntry_decreaseUseCount(entry);
    }
    return isActive;
}

long celix_framework_installBundle(celix_framework_t *fw, const char *bundleLoc, bool autoStart) {
    long bundleId = -1;
    bundle_t *bnd = NULL;
    celix_status_t status = CELIX_SUCCESS;

    if (fw_installBundle(fw, &bnd, bundleLoc, NULL) == CELIX_SUCCESS) {
        status = bundle_getBundleId(bnd, &bundleId); //TODO FIXME race condition with fw_installBundle, bundle can be uninstalled (no use count increase)
        if (status == CELIX_SUCCESS && autoStart) {
            status = bundle_start(bnd);
        }
    }

    framework_logIfError(logger, status, NULL, "Failed to install bundle '%s'", bundleLoc);

    return bundleId;
}

bool celix_framework_uninstallBundle(celix_framework_t *fw, long bndId) {
    bool uninstalled = false;
    celix_framework_bundle_entry_t *entry = fw_bundleEntry_getBundleEntryAndIncreaseUseCount(fw, bndId);
    if (entry != NULL) {
        celix_bundle_state_e bndState = celix_bundle_getState(entry->bnd);
        if (bndState == OSGI_FRAMEWORK_BUNDLE_ACTIVE) {
            fw_stopBundle(fw, bndId, false);
        }
        fw_bundleEntry_decreaseUseCount(entry);
    }

    entry = fw_bundleEntry_removeBundleEntryAndIncreaseUseCount(fw, bndId);
    if (entry != NULL) {
        celix_bundle_state_e bndState = celix_bundle_getState(entry->bnd);
        if (bndState == OSGI_FRAMEWORK_BUNDLE_RESOLVED || bndState == OSGI_FRAMEWORK_BUNDLE_INSTALLED) {
            celix_status_t status = fw_uninstallBundleEntry(fw, entry); //also decreases use count
            uninstalled = status == CELIX_SUCCESS;
        } else {
            fw_bundleEntry_decreaseUseCount(entry);
        }
    }
    return uninstalled;
}

bool celix_framework_stopBundle(celix_framework_t *fw, long bndId) {
    bool stopped = false;
    celix_framework_bundle_entry_t *entry = fw_bundleEntry_getBundleEntryAndIncreaseUseCount(fw, bndId);
    if (entry != NULL) {
        if (celix_bundle_getState(entry->bnd) == OSGI_FRAMEWORK_BUNDLE_ACTIVE) {
            celix_status_t rc = bundle_stop(entry->bnd);
            stopped = rc == CELIX_SUCCESS;
        }
        fw_bundleEntry_decreaseUseCount(entry);
    }
    return stopped;
}

bool celix_framework_startBundle(celix_framework_t *fw, long bndId) {
    bool started = false;
    celix_framework_bundle_entry_t *entry = fw_bundleEntry_getBundleEntryAndIncreaseUseCount(fw, bndId);
    if (entry != NULL) {
        celix_bundle_state_e state = celix_bundle_getState(entry->bnd);
        if (state == OSGI_FRAMEWORK_BUNDLE_INSTALLED || state == OSGI_FRAMEWORK_BUNDLE_RESOLVED) {
            celix_status_t rc = bundle_start(entry->bnd);
            started = rc == CELIX_SUCCESS;
        }
        fw_bundleEntry_decreaseUseCount(entry);
    }
    return started;
}<|MERGE_RESOLUTION|>--- conflicted
+++ resolved
@@ -970,7 +970,6 @@
 
                         if (status != CELIX_SUCCESS) {
                             //state is still STARTING, back to resolved
-<<<<<<< HEAD
                             bool createCalled = activator != NULL && activator->userData != NULL;
                             if (createCalled) {
                                 destroy(activator->userData, context);
@@ -980,9 +979,6 @@
                             bundleContext_destroy(context);
                             free(activator);
                             framework_setBundleStateAndNotify(framework, bundle, OSGI_FRAMEWORK_BUNDLE_RESOLVED);
-=======
-                            framework_setBundleStateAndNotify(framework, entry->bnd, OSGI_FRAMEWORK_BUNDLE_RESOLVED);
->>>>>>> 5ed46930
                         }
                     }
                 }
