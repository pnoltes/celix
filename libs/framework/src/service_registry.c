/*
 * Licensed to the Apache Software Foundation (ASF) under one
 * or more contributor license agreements.  See the NOTICE file
 * distributed with this work for additional information
 * regarding copyright ownership.  The ASF licenses this file
 * to you under the Apache License, Version 2.0 (the
 * "License"); you may not use this file except in compliance
 * with the License.  You may obtain a copy of the License at
 *
 *   http://www.apache.org/licenses/LICENSE-2.0
 *
 * Unless required by applicable law or agreed to in writing,
 * software distributed under the License is distributed on an
 * "AS IS" BASIS, WITHOUT WARRANTIES OR CONDITIONS OF ANY
 *  KIND, either express or implied.  See the License for the
 * specific language governing permissions and limitations
 * under the License.
 */

#include <stdlib.h>
#include <stdio.h>
#include <string.h>
#include <assert.h>
#include <celix_api.h>

#include "service_registry_private.h"
#include "service_registration_private.h"
#include "listener_hook_service.h"
#include "celix_constants.h"
#include "celix_stdlib_cleanup.h"
#include "celix_version_range.h"
#include "service_reference_private.h"
#include "framework_private.h"

static celix_status_t serviceRegistry_registerServiceInternal(service_registry_pt registry, bundle_pt bundle, const char* serviceName, const void * serviceObject, celix_properties_t* dictionary, long reservedId, enum celix_service_type svcType, service_registration_pt *registration);
static celix_status_t serviceRegistry_unregisterService(service_registry_pt registry, bundle_pt bundle, service_registration_pt registration);
static bool serviceRegistry_tryRemoveServiceReference(service_registry_pt registry, service_reference_pt ref);
static celix_status_t serviceRegistry_addHooks(service_registry_pt registry, const char* serviceName, const void *serviceObject, service_registration_pt registration);
static celix_status_t serviceRegistry_removeHook(service_registry_pt registry, service_registration_pt registration);
static void serviceRegistry_logWarningServiceReferenceUsageCount(service_registry_pt registry, bundle_pt bundle, service_reference_pt ref, size_t usageCount, size_t refCount);
static celix_status_t serviceRegistry_getUsingBundles(service_registry_pt registry, service_registration_pt reg, celix_array_list_t** bundles);
static celix_status_t serviceRegistry_getServiceReference_internal(service_registry_pt registry, bundle_pt owner, service_registration_pt registration, service_reference_pt *out);
static void celix_serviceRegistry_serviceChanged(celix_service_registry_t *registry, celix_service_event_type_t eventType, service_registration_pt registration);
static void serviceRegistry_callHooksForListenerFilter(service_registry_pt registry, celix_bundle_t *owner, const celix_filter_t *filter, bool removed);

    static celix_service_registry_listener_hook_entry_t* celix_createHookEntry(long svcId, celix_listener_hook_service_t*);
static void celix_waitAndDestroyHookEntry(celix_service_registry_listener_hook_entry_t *entry);
static void celix_increaseCountHook(celix_service_registry_listener_hook_entry_t *entry);
static void celix_decreaseCountHook(celix_service_registry_listener_hook_entry_t *entry);

static void celix_increaseCountServiceListener(celix_service_registry_service_listener_entry_t *entry);
static void celix_decreaseCountServiceListener(celix_service_registry_service_listener_entry_t *entry);
static void celix_waitAndDestroyServiceListener(celix_service_registry_service_listener_entry_t *entry);

static void celix_increasePendingRegisteredEvent(celix_service_registry_t *registry, long svcId);
static void celix_decreasePendingRegisteredEvent(celix_service_registry_t *registry, long svcId);
static void celix_waitForPendingRegisteredEvents(celix_service_registry_t *registry, long svcId);

celix_service_registry_t* celix_serviceRegistry_create(framework_pt framework) {
    celix_service_registry_t* reg = calloc(1, sizeof(*reg));

    reg->callback.handle = reg;
    reg->callback.getUsingBundles = (void *)serviceRegistry_getUsingBundles;
    reg->callback.unregister = (void *) serviceRegistry_unregisterService;
    reg->callback.tryRemoveServiceReference = (void *) serviceRegistry_tryRemoveServiceReference;

    reg->serviceRegistrations = hashMap_create(NULL, NULL, NULL, NULL);
    reg->framework = framework;
    reg->nextServiceId = 1L;
    reg->serviceReferences = hashMap_create(NULL, NULL, NULL, NULL);

    reg->listenerHooks = celix_arrayList_create();
    reg->serviceListeners = celix_arrayList_create();

    celixThreadMutex_create(&reg->pendingRegisterEvents.mutex, NULL);
    celixThreadCondition_init(&reg->pendingRegisterEvents.cond, NULL);
    celixThreadRwlock_create(&reg->lock, NULL);
    reg->pendingRegisterEvents.map = hashMap_create(NULL, NULL, NULL, NULL);


	return reg;
}

void celix_serviceRegistry_destroy(celix_service_registry_t* registry) {
    celixThreadRwlock_destroy(&registry->lock);

    //remove service listeners
    int size = celix_arrayList_size(registry->serviceListeners);
    if (size > 0) {
        fw_log(registry->framework->logger, CELIX_LOG_LEVEL_ERROR, "%i dangling service listeners\n", size);
    }
    for (int i = 0; i < size; ++i) {
        celix_service_registry_service_listener_entry_t *entry = celix_arrayList_get(registry->serviceListeners, i);
        celix_decreaseCountServiceListener(entry);
        celix_waitAndDestroyServiceListener(entry);
    }
    celix_arrayList_destroy(registry->serviceListeners);

    //destroy service registration map
    size = hashMap_size(registry->serviceRegistrations);
    if (size > 0) {
        fw_log(registry->framework->logger, CELIX_LOG_LEVEL_ERROR, "%i bundles with dangling service registration\n", size);
    }
    hash_map_iterator_t iter = hashMapIterator_construct(registry->serviceRegistrations);
    while (hashMapIterator_hasNext(&iter)) {
        hash_map_entry_t *entry = hashMapIterator_nextEntry(&iter);
        celix_bundle_t *bnd = hashMapEntry_getKey(entry);
        celix_array_list_t *registrations = hashMapEntry_getValue(entry);
        for (int i = 0; i < celix_arrayList_size(registrations); ++i) {
            service_registration_pt reg = celix_arrayList_get(registrations, i);
            const char *svcName = NULL;
            serviceRegistration_getServiceName(reg, &svcName);
            fw_log(registry->framework->logger, CELIX_LOG_LEVEL_ERROR, "Bundle %s (bundle id: %li) still has a %s service registered\n", celix_bundle_getSymbolicName(bnd), celix_bundle_getId(bnd), svcName);
        }
    }

    assert(size == 0);
    hashMap_destroy(registry->serviceRegistrations, false, false);

    //destroy service references (double) map);
    size = hashMap_size(registry->serviceReferences);
    if (size > 0) {
        fw_log(registry->framework->logger, CELIX_LOG_LEVEL_ERROR, "Unexpected service references left in the service registry! Nr of references: %i", size);
    }
    hashMap_destroy(registry->serviceReferences, false, false);

    //destroy listener hooks
    size = celix_arrayList_size(registry->listenerHooks);
    for (int i = 0; i < celix_arrayList_size(registry->listenerHooks); ++i) {
        celix_service_registry_listener_hook_entry_t *entry = celix_arrayList_get(registry->listenerHooks, i);
        celix_waitAndDestroyHookEntry(entry);
    }
    celix_arrayList_destroy(registry->listenerHooks);

    size = hashMap_size(registry->pendingRegisterEvents.map);
    assert(size == 0);
    celixThreadMutex_destroy(&registry->pendingRegisterEvents.mutex);
    celixThreadCondition_destroy(&registry->pendingRegisterEvents.cond);
    hashMap_destroy(registry->pendingRegisterEvents.map, false, false);

    free(registry);
}

celix_status_t serviceRegistry_getRegisteredServices(service_registry_pt registry, bundle_pt bundle, celix_array_list_t** services) {
    celix_status_t status = CELIX_SUCCESS;

    celixThreadRwlock_writeLock(&registry->lock);

    celix_array_list_t* regs = (celix_array_list_t*) hashMap_get(registry->serviceRegistrations, bundle);
    if (regs != NULL) {
        unsigned int i;
        *services = celix_arrayList_create();

        for (i = 0; i < celix_arrayList_size(regs); i++) {
            service_registration_pt reg = celix_arrayList_get(regs, i);
            service_reference_pt reference = NULL;
            //assert(serviceRegistration_isValid(reg));
            status = serviceRegistry_getServiceReference_internal(registry, bundle, reg, &reference);
            if (status == CELIX_SUCCESS) {
                celix_arrayList_add(*services, reference);
            }
        }
    }

    celixThreadRwlock_unlock(&registry->lock);

    framework_logIfError(registry->framework->logger, status, NULL, "Cannot get registered services");

    return status;
}

celix_status_t serviceRegistry_registerService(service_registry_pt registry, bundle_pt bundle, const char* serviceName, const void* serviceObject, celix_properties_t* dictionary, service_registration_pt *registration) {
    return serviceRegistry_registerServiceInternal(registry, bundle, serviceName, serviceObject, dictionary, 0 /*TODO*/, CELIX_PLAIN_SERVICE, registration);
}

celix_status_t serviceRegistry_registerServiceFactory(service_registry_pt registry, bundle_pt bundle, const char* serviceName, service_factory_pt factory, celix_properties_t* dictionary, service_registration_pt *registration) {
    return serviceRegistry_registerServiceInternal(registry, bundle, serviceName, (const void *) factory, dictionary, 0 /*TODO*/, CELIX_DEPRECATED_FACTORY_SERVICE, registration);
}

<<<<<<< HEAD
static celix_status_t serviceRegistry_registerServiceInternal(service_registry_pt registry, bundle_pt bundle, const char* serviceName, const void * serviceObject, properties_pt dictionary, long reservedId, enum celix_service_type svcType, service_registration_pt *registration) {
    celix_array_list_t* regs;
=======
static celix_status_t serviceRegistry_registerServiceInternal(service_registry_pt registry, bundle_pt bundle, const char* serviceName, const void * serviceObject, celix_properties_t* dictionary, long reservedId, enum celix_service_type svcType, service_registration_pt *registration) {
    array_list_pt regs;
>>>>>>> fc764395
    long svcId = reservedId > 0 ? reservedId : celix_serviceRegistry_nextSvcId(registry);

    celix_properties_setLong(dictionary, CELIX_FRAMEWORK_SERVICE_BUNDLE_ID, celix_bundle_getId(bundle));

    if (svcType == CELIX_DEPRECATED_FACTORY_SERVICE) {
        celix_properties_set(dictionary, CELIX_FRAMEWORK_SERVICE_SCOPE, CELIX_FRAMEWORK_SERVICE_SCOPE_BUNDLE);
        *registration = serviceRegistration_createServiceFactory(registry->callback, bundle, serviceName,
                                                                 svcId, serviceObject,
                                                                 dictionary);
    } else if (svcType == CELIX_FACTORY_SERVICE) {
        celix_properties_set(dictionary, CELIX_FRAMEWORK_SERVICE_SCOPE, CELIX_FRAMEWORK_SERVICE_SCOPE_BUNDLE);
        *registration = celix_serviceRegistration_createServiceFactory(registry->callback, bundle, serviceName, svcId, (celix_service_factory_t*)serviceObject, dictionary);
    } else { //plain
        celix_properties_set(dictionary, CELIX_FRAMEWORK_SERVICE_SCOPE, CELIX_FRAMEWORK_SERVICE_SCOPE_SINGLETON);
        *registration = serviceRegistration_create(registry->callback, bundle, serviceName, svcId, serviceObject, dictionary);
    }
    //printf("Registering service %li with name %s\n", svcId, serviceName);
    if (strcmp(OSGI_FRAMEWORK_LISTENER_HOOK_SERVICE_NAME, serviceName) == 0) {
        serviceRegistry_addHooks(registry, serviceName, serviceObject, *registration);
    }

	celixThreadRwlock_writeLock(&registry->lock);
	regs = (celix_array_list_t*) hashMap_get(registry->serviceRegistrations, bundle);
	if (regs == NULL) {
		regs = celix_arrayList_create();
        hashMap_put(registry->serviceRegistrations, bundle, regs);
    }
    celix_arrayList_add(regs, *registration);

    //update pending register event
    celix_increasePendingRegisteredEvent(registry, svcId);
    celixThreadRwlock_unlock(&registry->lock);


    //NOTE there is a race condition with celix_serviceRegistry_addServiceListener, as result
    //a REGISTERED event can be triggered twice instead of once. The service tracker can deal with this.
    //The handling of pending registered events is to ensure that the UNREGISTERING event is always
    //after the 1 or 2 REGISTERED events.

	celix_serviceRegistry_serviceChanged(registry, OSGI_FRAMEWORK_SERVICE_EVENT_REGISTERED, *registration);
    //update pending register event count
    celix_decreasePendingRegisteredEvent(registry, svcId);

	return CELIX_SUCCESS;
}

static celix_status_t serviceRegistry_unregisterService(service_registry_pt registry,
                                                        bundle_pt bundle,
                                                        service_registration_pt registration) {
    // array_list_t clients;
    celix_array_list_t* regs;

    // fprintf(stderr, "REG: Unregistering service registration with pointer %p\n", registration);

    long svcId = serviceRegistration_getServiceId(registration);
    const char* svcName = NULL;
    serviceRegistration_getServiceName(registration, &svcName);
    // printf("Unregistering service %li with name %s\n", svcId, svcName);

    if (strcmp(OSGI_FRAMEWORK_LISTENER_HOOK_SERVICE_NAME, svcName) == 0) {
        serviceRegistry_removeHook(registry, registration);
    }

    celixThreadRwlock_writeLock(&registry->lock);
    regs = (celix_array_list_t*)hashMap_get(registry->serviceRegistrations, bundle);
    if (regs != NULL) {
        celix_arrayList_remove(regs, registration);
        int size = celix_arrayList_size(regs);
        if (size == 0) {
            celix_arrayList_destroy(regs);
            hashMap_remove(registry->serviceRegistrations, bundle);
        }
    }
    celixThreadRwlock_unlock(&registry->lock);

    // check and wait for pending register events
    celix_waitForPendingRegisteredEvents(registry, svcId);

    celix_serviceRegistry_serviceChanged(registry, OSGI_FRAMEWORK_SERVICE_EVENT_UNREGISTERING, registration);

    celixThreadRwlock_readLock(&registry->lock);
    // invalidate service references
    hash_map_iterator_pt iter = hashMapIterator_create(registry->serviceReferences);
    while (hashMapIterator_hasNext(iter)) {
        hash_map_pt refsMap = hashMapIterator_nextValue(iter);
        service_reference_pt ref = refsMap != NULL ? hashMap_get(refsMap, (void*)registration->serviceId) : NULL;
        if (ref != NULL) {
            serviceReference_invalidateCache(ref);
        }
    }
    hashMapIterator_destroy(iter);
    serviceRegistration_invalidate(registration);
    celixThreadRwlock_unlock(&registry->lock);
    serviceRegistration_release(registration);

    return CELIX_SUCCESS;
}

celix_status_t serviceRegistry_getServiceReference(service_registry_pt registry, bundle_pt owner,
                                                   service_registration_pt registration, service_reference_pt *out) {
	celix_status_t status = CELIX_SUCCESS;

	if (celixThreadRwlock_writeLock(&registry->lock) == CELIX_SUCCESS) {
	    status = serviceRegistry_getServiceReference_internal(registry, owner, registration, out);
	    celixThreadRwlock_unlock(&registry->lock);
	}

	return status;
}

static celix_status_t serviceRegistry_getServiceReference_internal(service_registry_pt registry, bundle_pt owner,
                                                   service_registration_pt registration, service_reference_pt *out) {
	//only call after locked registry RWlock
	celix_status_t status = CELIX_SUCCESS;
    service_reference_pt ref = NULL;
    hash_map_pt references = NULL;

    references = hashMap_get(registry->serviceReferences, owner);
    if (references == NULL) {
        references = hashMap_create(NULL, NULL, NULL, NULL);
        hashMap_put(registry->serviceReferences, owner, references);
	}

    ref = hashMap_get(references, (void*)registration->serviceId);

    if (ref == NULL) {
        status = serviceReference_create(registry->callback, owner, registration, &ref);
        if (status == CELIX_SUCCESS) {
            hashMap_put(references, (void*)registration->serviceId, ref);
        }
    } else {
        serviceReference_retain(ref);
    }

    if (status == CELIX_SUCCESS) {
        *out = ref;
    }

	framework_logIfError(registry->framework->logger, status, NULL, "Cannot create service reference");


	return status;
}

celix_status_t serviceRegistry_getServiceReferences(service_registry_pt registry,
                                                    bundle_pt owner,
                                                    const char* serviceName,
                                                    filter_pt filter,
                                                    celix_array_list_t** out) {
    bool matchResult;
    celix_autoptr(celix_array_list_t) references = celix_arrayList_create();
    celix_autoptr(celix_array_list_t) matchingRegistrations = celix_arrayList_create();

    if (!references || !matchingRegistrations) {
        fw_log(registry->framework->logger, CELIX_LOG_LEVEL_ERROR, "Cannot create service references, out of memory");
        return CELIX_ENOMEM;
    }

    celix_status_t status = CELIX_SUCCESS;
    celixThreadRwlock_readLock(&registry->lock);
<<<<<<< HEAD
    hash_map_iterator_t iterator = hashMapIterator_construct(registry->serviceRegistrations);
    while (status == CELIX_SUCCESS && hashMapIterator_hasNext(&iterator)) {
        celix_array_list_t* regs = hashMapIterator_nextValue(&iterator);
        unsigned int regIdx;
        for (regIdx = 0; (regs != NULL) && regIdx < celix_arrayList_size(regs); regIdx++) {
            service_registration_pt registration = celix_arrayList_get(regs, regIdx);
            properties_pt props = NULL;

            status = serviceRegistration_getProperties(registration, &props);
            if (status == CELIX_SUCCESS) {
                bool matched = false;
                matchResult = false;
                if (filter != NULL) {
                    filter_match(filter, props, &matchResult);
                }
                if ((serviceName == NULL) && ((filter == NULL) || matchResult)) {
                    matched = true;
                } else if (serviceName != NULL) {
                    const char* className = NULL;
                    matchResult = false;
                    serviceRegistration_getServiceName(registration, &className);
                    if (filter != NULL) {
                        filter_match(filter, props, &matchResult);
                    }
                    if ((strcmp(className, serviceName) == 0) && ((filter == NULL) || matchResult)) {
                        matched = true;
                    }
                }
                if (matched) {
=======
	iterator = hashMapIterator_create(registry->serviceRegistrations);
	while (status == CELIX_SUCCESS && hashMapIterator_hasNext(iterator)) {
		array_list_pt regs = (array_list_pt) hashMapIterator_nextValue(iterator);
		unsigned int regIdx;
		for (regIdx = 0; (regs != NULL) && regIdx < arrayList_size(regs); regIdx++) {
			service_registration_pt registration = (service_registration_pt) arrayList_get(regs, regIdx);
			celix_properties_t* props = NULL;

			status = serviceRegistration_getProperties(registration, &props);
			if (status == CELIX_SUCCESS) {
				bool matched = false;
				matchResult = false;
				if (filter != NULL) {
					filter_match(filter, props, &matchResult);
				}
				if ((serviceName == NULL) && ((filter == NULL) || matchResult)) {
					matched = true;
				} else if (serviceName != NULL) {
					const char *className = NULL;
					matchResult = false;
					serviceRegistration_getServiceName(registration, &className);
					if (filter != NULL) {
						filter_match(filter, props, &matchResult);
					}
					if ((strcmp(className, serviceName) == 0) && ((filter == NULL) || matchResult)) {
						matched = true;
					}
				}
				if (matched) {
>>>>>>> fc764395
                    // assert(serviceRegistration_isValid(registration));
                    serviceRegistration_retain(registration);
                    celix_arrayList_add(matchingRegistrations, registration);
                }
            }
        }
    }
    celixThreadRwlock_unlock(&registry->lock);

    if (status == CELIX_SUCCESS) {
        unsigned int i;
        unsigned int size = celix_arrayList_size(matchingRegistrations);

        for (i = 0; i < size; i += 1) {
            service_registration_pt reg = celix_arrayList_get(matchingRegistrations, i);
            service_reference_pt reference = NULL;
            celix_status_t subStatus = serviceRegistry_getServiceReference(registry, owner, reg, &reference);
            if (subStatus == CELIX_SUCCESS) {
                celix_arrayList_add(references, reference);
            } else {
                status = CELIX_BUNDLE_EXCEPTION;
            }
            serviceRegistration_release(reg);
        }
    }

    if (status == CELIX_SUCCESS) {
        *out = celix_steal_ptr(references);
    } else {
        // TODO: test this branch using malloc mock
        unsigned int size = celix_arrayList_size(references);
        for (unsigned int i = 0; i < size; i++) {
            serviceReference_release(celix_arrayList_get(references, i), NULL);
        }
        framework_logIfError(registry->framework->logger, status, NULL, "Cannot get service references");
    }

    return status;
}

static bool serviceRegistry_tryRemoveServiceReference(service_registry_pt registry, service_reference_pt reference) {
    size_t refCount = 0;
    size_t usageCount = 0;
    service_reference_pt ref = NULL;
    celixThreadRwlock_writeLock(&registry->lock);
    serviceReference_getReferenceCount(reference, &refCount);
    if (refCount == 0) {
        serviceReference_getUsageCount(reference, &usageCount);
        if (usageCount > 0) {
            serviceRegistry_logWarningServiceReferenceUsageCount(registry, reference->referenceOwner, reference,
                                                                 usageCount, refCount);
        }

        hash_map_pt refsMap = hashMap_get(registry->serviceReferences, reference->referenceOwner);

        unsigned long refId = 0UL;

        if (refsMap != NULL) {
            hash_map_iterator_t iter = hashMapIterator_construct(refsMap);
            while (hashMapIterator_hasNext(&iter)) {
                hash_map_entry_pt entry = hashMapIterator_nextEntry(&iter);
                refId = (unsigned long) hashMapEntry_getKey(entry); //note could be invalid e.g. freed
                ref = hashMapEntry_getValue(entry);

                if (ref == reference) {
                    break;
                } else {
                    ref = NULL;
                    refId = 0UL;
                }
            }
        }

        if (ref != NULL) {
            hashMap_remove(refsMap, (void *) refId);
            int size = hashMap_size(refsMap);
            if (size == 0) {
                hashMap_destroy(refsMap, false, false);
                hashMap_remove(registry->serviceReferences, reference->referenceOwner);
            }
        }
    }
    celixThreadRwlock_unlock(&registry->lock);
    return refCount == 0 && ref != NULL;

}

static void serviceRegistry_logWarningServiceReferenceUsageCount(service_registry_pt registry, bundle_pt bundle, service_reference_pt ref, size_t usageCount, size_t refCount) {
    if (usageCount > 0) {
        fw_log(registry->framework->logger, CELIX_LOG_LEVEL_WARNING, "Service Reference destroyed with usage count is %zu, expected 0. Look for missing bundleContext_ungetService calls.", usageCount);
    }
    if (refCount > 0) {
        fw_log(registry->framework->logger, CELIX_LOG_LEVEL_WARNING, "Dangling service reference. Reference count is %zu, expected 1.  Look for missing bundleContext_ungetServiceReference calls.", refCount);
    }

    if (usageCount > 0 || refCount > 0) {
        const char* bundle_name = celix_bundle_getSymbolicName(bundle);
        const char* service_name = "unknown";
        const char* bundle_provider_name = "unknown";
        if (refCount > 0 && ref != NULL) {
            serviceReference_getProperty(ref, CELIX_FRAMEWORK_SERVICE_NAME, &service_name);
            service_registration_pt reg = NULL;
            bundle_pt providedBnd = NULL;
            serviceReference_getServiceRegistration(ref, &reg);
            if (reg != NULL) {
                serviceRegistration_getBundle(reg, &providedBnd);
                if (providedBnd != NULL) {
                    bundle_provider_name = celix_bundle_getSymbolicName(providedBnd);
                }
            }
        }

        fw_log(registry->framework->logger, CELIX_LOG_LEVEL_WARNING, "Previous Dangling service reference warnings caused by bundle '%s', for service '%s', provided by bundle '%s'", bundle_name, service_name, bundle_provider_name);
    }
}


celix_status_t serviceRegistry_clearReferencesFor(service_registry_pt registry, bundle_pt bundle) {
    celix_status_t status = CELIX_SUCCESS;

    celixThreadRwlock_writeLock(&registry->lock);

    hash_map_pt refsMap = hashMap_remove(registry->serviceReferences, bundle);
    if (refsMap != NULL) {
        hash_map_iterator_pt iter = hashMapIterator_create(refsMap);
        while (hashMapIterator_hasNext(iter)) {
            service_reference_pt ref = hashMapIterator_nextValue(iter);
            size_t refCount;
            size_t usageCount;

            serviceReference_getUsageCount(ref, &usageCount);
            serviceReference_getReferenceCount(ref, &refCount);
            serviceRegistry_logWarningServiceReferenceUsageCount(registry, bundle, ref, usageCount, refCount);

            bool destroyed = false;
            while (!destroyed) {
                serviceReference_release(ref, &destroyed);
            }
        }
        hashMapIterator_destroy(iter);
        hashMap_destroy(refsMap, false, false);
    }

    celixThreadRwlock_unlock(&registry->lock);

    return status;
}

celix_status_t
serviceRegistry_getServicesInUse(service_registry_pt registry, bundle_pt bundle, celix_array_list_t** out) {
    celix_array_list_t* result = celix_arrayList_create();

    // LOCK
    celixThreadRwlock_readLock(&registry->lock);

    hash_map_pt refsMap = hashMap_get(registry->serviceReferences, bundle);

    if (refsMap) {
        hash_map_iterator_pt iter = hashMapIterator_create(refsMap);
        while (hashMapIterator_hasNext(iter)) {
            service_reference_pt ref = hashMapIterator_nextValue(iter);
            celix_arrayList_add(result, ref);
        }
        hashMapIterator_destroy(iter);
    }

    // UNLOCK
    celixThreadRwlock_unlock(&registry->lock);

    *out = result;

    return CELIX_SUCCESS;
}

static celix_status_t serviceRegistry_addHooks(service_registry_pt registry, const char* serviceName, const void* serviceObject, service_registration_pt registration) {
    celix_status_t status = CELIX_SUCCESS;

    struct listener_hook_info info = { .context = NULL, .filter = NULL, .removed = false };
    celix_array_list_t* infos = NULL;
    celix_array_list_t* listeners = NULL;
    celix_service_registry_listener_hook_entry_t* entry = NULL;


    infos = celix_arrayList_create();
    celix_arrayList_add(infos, &info);
    listeners = celix_arrayList_create();

    celixThreadRwlock_writeLock(&registry->lock);
    long svcId = serviceRegistration_getServiceId(registration);
    entry = celix_createHookEntry(svcId, (celix_listener_hook_service_t*)serviceObject);
    celix_increaseCountHook(entry);
    celix_arrayList_add(registry->listenerHooks, entry);

    for (int i = 0; i < celix_arrayList_size(registry->serviceListeners); ++i) {
        celix_service_registry_service_listener_entry_t *listenerEntry = celix_arrayList_get(registry->serviceListeners, i);
        celix_increaseCountServiceListener(listenerEntry);
        celix_arrayList_add(listeners, listenerEntry);
    }
    celixThreadRwlock_unlock(&registry->lock);

    for (int i = 0; i < celix_arrayList_size(listeners); ++i) {
        celix_service_registry_service_listener_entry_t *listenerEntry = celix_arrayList_get(listeners, i);
        bundle_getContext(listenerEntry->bundle, &info.context);
        info.filter = celix_filter_getFilterString(listenerEntry->filter);
        entry->hook->added(entry->hook->handle, infos);
        celix_decreaseCountServiceListener(listenerEntry);
    }
    celix_decreaseCountHook(entry);
    celix_arrayList_destroy(listeners);
    celix_arrayList_destroy(infos);

    return status;
}

static celix_status_t serviceRegistry_removeHook(service_registry_pt registry, service_registration_pt registration) {
    celix_status_t status = CELIX_SUCCESS;

    long svcId = serviceRegistration_getServiceId(registration);

    struct listener_hook_info info = { .context = NULL, .filter = NULL, .removed = true };
    celix_array_list_t* infos = NULL;
    celix_array_list_t* listeners = NULL;
    celix_service_registry_listener_hook_entry_t *removedEntry = NULL;

    celixThreadRwlock_writeLock(&registry->lock);
    for (int i = 0; i < celix_arrayList_size(registry->listenerHooks); ++i) {
        celix_service_registry_listener_hook_entry_t *visit = celix_arrayList_get(registry->listenerHooks, i);
        if (visit->svcId == svcId) {
            removedEntry = visit;
            celix_arrayList_removeAt(registry->listenerHooks, i);
            celix_increaseCountHook(removedEntry);
            break;
        }
    }
    if (removedEntry != NULL) {
        infos = celix_arrayList_create();
        celix_arrayList_add(infos, &info);
        listeners = celix_arrayList_create();
        for (int i = 0; i < celix_arrayList_size(registry->serviceListeners); ++i) {
            celix_service_registry_service_listener_entry_t *listenerEntry = celix_arrayList_get(registry->serviceListeners, i);
            celix_increaseCountServiceListener(listenerEntry);
            celix_arrayList_add(listeners, listenerEntry);
        }
    }
    celixThreadRwlock_unlock(&registry->lock);

    if (removedEntry != NULL) {
        for (int i = 0; i < celix_arrayList_size(listeners); ++i) {
            celix_service_registry_service_listener_entry_t *listenerEntry = celix_arrayList_get(listeners, i);
            bundle_getContext(listenerEntry->bundle, &info.context);
            info.filter = celix_filter_getFilterString(listenerEntry->filter);
            removedEntry->hook->removed(removedEntry->hook->handle, infos);
            celix_decreaseCountServiceListener(listenerEntry);
        }
        celix_decreaseCountHook(removedEntry);
        celix_arrayList_destroy(listeners);
        celix_arrayList_destroy(infos);

        celix_waitAndDestroyHookEntry(removedEntry);
    }

    return status;
}

static void serviceRegistry_callHooksForListenerFilter(service_registry_pt registry, celix_bundle_t *owner, const celix_filter_t *filter, bool removed) {
    celix_bundle_context_t *ctx;
    bundle_getContext(owner, &ctx);

    struct listener_hook_info info;
    info.context = ctx;
    info.removed = removed;
    info.filter = celix_filter_getFilterString(filter);
    celix_array_list_t *infos = celix_arrayList_create();
    celix_arrayList_add(infos, &info);

    celix_array_list_t *hookRegistrations = celix_arrayList_create();

    celixThreadRwlock_readLock(&registry->lock);
    unsigned size = celix_arrayList_size(registry->listenerHooks);
    for (int i = 0; i < size; ++i) {
        celix_service_registry_listener_hook_entry_t* entry = celix_arrayList_get(registry->listenerHooks, i);
        if (entry != NULL) {
            celix_increaseCountHook(entry); //increate use count to ensure the hook cannot be removed, untill used
            celix_arrayList_add(hookRegistrations, entry);
        }
    }
    celixThreadRwlock_unlock(&registry->lock);

    for (int i = 0; i < celix_arrayList_size(hookRegistrations); ++i) {
        celix_service_registry_listener_hook_entry_t* entry = celix_arrayList_get(hookRegistrations, i);
        if (removed) {
            entry->hook->removed(entry->hook->handle, infos);
        } else {
            entry->hook->added(entry->hook->handle, infos);
        }
        celix_decreaseCountHook(entry); //done using hook. decrease count
    }
    celix_arrayList_destroy(hookRegistrations);
    celix_arrayList_destroy(infos);
}

size_t serviceRegistry_nrOfHooks(service_registry_pt registry) {
    celixThreadRwlock_readLock(&registry->lock);
    unsigned size = celix_arrayList_size(registry->listenerHooks);
    celixThreadRwlock_unlock(&registry->lock);
    return (size_t) size;
}

static celix_status_t serviceRegistry_getUsingBundles(service_registry_pt registry, service_registration_pt registration, celix_array_list_t** out) {
    celix_status_t status = CELIX_SUCCESS;
    celix_array_list_t* bundles = NULL;
    hash_map_iterator_pt iter;

    bundles = celix_arrayList_create();
    if (bundles) {
        celixThreadRwlock_readLock(&registry->lock);
        iter = hashMapIterator_create(registry->serviceReferences);
        while (hashMapIterator_hasNext(iter)) {
            hash_map_entry_pt entry = hashMapIterator_nextEntry(iter);
            bundle_pt registrationUser = hashMapEntry_getKey(entry);
            hash_map_pt regMap = hashMapEntry_getValue(entry);
            if (hashMap_containsKey(regMap, (void*)registration->serviceId)) {
                celix_arrayList_add(bundles, registrationUser);
            }
        }
        hashMapIterator_destroy(iter);
        celixThreadRwlock_unlock(&registry->lock);
    } else {
        status = CELIX_ENOMEM;
    }

    if (status == CELIX_SUCCESS) {
        *out = bundles;
    } else {
        if (bundles != NULL) {
            celix_arrayList_destroy(bundles);
        }
    }

    return status;
}

celix_status_t
celix_serviceRegistry_registerServiceFactory(
        celix_service_registry_t *reg,
        const celix_bundle_t *bnd,
        const char *serviceName,
        celix_service_factory_t *factory,
        celix_properties_t* props,
        long reserveId,
        service_registration_t **registration) {
    return serviceRegistry_registerServiceInternal(reg, (celix_bundle_t*)bnd, serviceName, (const void *) factory, props, reserveId, CELIX_FACTORY_SERVICE, registration);
}

celix_status_t
celix_serviceRegistry_registerService(
        celix_service_registry_t *reg,
        const celix_bundle_t *bnd,
        const char *serviceName,
        void* service,
        celix_properties_t* props,
        long reserveId,
        service_registration_t **registration) {
    return serviceRegistry_registerServiceInternal(reg, (celix_bundle_t*)bnd, serviceName, (const void *) service, props, reserveId, CELIX_PLAIN_SERVICE, registration);
}

static celix_service_registry_listener_hook_entry_t* celix_createHookEntry(long svcId, celix_listener_hook_service_t *hook) {
    celix_service_registry_listener_hook_entry_t* entry = calloc(1, sizeof(*entry));
    entry->svcId = svcId;
    entry->hook = hook;
    celixThreadMutex_create(&entry->mutex, NULL);
    celixThreadCondition_init(&entry->cond, NULL);
    return entry;
}

static void celix_waitAndDestroyHookEntry(celix_service_registry_listener_hook_entry_t *entry) {
    if (entry != NULL) {
        celixThreadMutex_lock(&entry->mutex);
        int waitCount = 0;
        while (entry->useCount > 0) {
            celixThreadCondition_timedwaitRelative(&entry->cond, &entry->mutex, 1, 0); //wait for 1 second
            waitCount += 1;
            if (waitCount >= 5) {
                fw_log(celix_frameworkLogger_globalLogger(), CELIX_LOG_LEVEL_WARNING,
                        "Still waiting for service listener hook use count to become zero. Waiting for %i seconds. Use Count is %i, svc id is %li", waitCount, (int)entry->useCount, entry->svcId);
            }
        }
        celixThreadMutex_unlock(&entry->mutex);

        //done waiting, use count is on 0
        celixThreadCondition_destroy(&entry->cond);
        celixThreadMutex_destroy(&entry->mutex);
        free(entry);
    }
}
static void celix_increaseCountHook(celix_service_registry_listener_hook_entry_t *entry) {
    if (entry != NULL) {
        celixThreadMutex_lock(&entry->mutex);
        entry->useCount += 1;
        celixThreadCondition_broadcast(&entry->cond);
        celixThreadMutex_unlock(&entry->mutex);
    }
}
static void celix_decreaseCountHook(celix_service_registry_listener_hook_entry_t *entry) {
    if (entry != NULL) {
        celixThreadMutex_lock(&entry->mutex);
        entry->useCount -= 1;
        celixThreadCondition_broadcast(&entry->cond);
        celixThreadMutex_unlock(&entry->mutex);
    }
}

static void celix_increaseCountServiceListener(celix_service_registry_service_listener_entry_t *entry) {
    if (entry != NULL) {
        celixThreadMutex_lock(&entry->mutex);
        entry->useCount += 1;
        celixThreadCondition_broadcast(&entry->cond);
        celixThreadMutex_unlock(&entry->mutex);
    }
}

static void celix_decreaseCountServiceListener(celix_service_registry_service_listener_entry_t *entry) {
    if (entry != NULL) {
        celixThreadMutex_lock(&entry->mutex);
        entry->useCount -= 1;
        celixThreadCondition_broadcast(&entry->cond);
        celixThreadMutex_unlock(&entry->mutex);
    }
}

static inline void celix_waitAndDestroyServiceListener(celix_service_registry_service_listener_entry_t *entry) {
    celixThreadMutex_lock(&entry->mutex);
    while (entry->useCount != 0) {
        celixThreadCondition_wait(&entry->cond, &entry->mutex);
    }
    celixThreadMutex_unlock(&entry->mutex);

    //use count == 0 -> safe to destroy.
    //destroy
    celixThreadMutex_destroy(&entry->mutex);
    celixThreadCondition_destroy(&entry->cond);
    celix_filter_destroy(entry->filter);
    free(entry);
}

char* celix_serviceRegistry_createFilterFor(celix_service_registry_t* registry, const char* serviceName, const char* versionRangeStr, const char* additionalFilterIn) {
    char* filter = NULL;

    if (serviceName == NULL) {
        serviceName = "*";
    }

    celix_autofree char* versionRange = NULL;
    if (versionRangeStr != NULL) {
        celix_autoptr(celix_version_range_t) range = celix_versionRange_parse(versionRangeStr);
        if(range == NULL) {
            celix_framework_log(registry->framework->logger, CELIX_LOG_LEVEL_ERROR, __FUNCTION__, __BASE_FILE__, __LINE__,
                          "Error incorrect version range.");
            return NULL;
        }
        versionRange = celix_versionRange_createLDAPFilter(range, CELIX_FRAMEWORK_SERVICE_VERSION);
        if (versionRange == NULL) {
            celix_framework_log(registry->framework->logger, CELIX_LOG_LEVEL_ERROR, __FUNCTION__, __BASE_FILE__, __LINE__,
                          "Error creating LDAP filter.");
            return NULL;
        }
    }

    //setting filter
    if (additionalFilterIn != NULL && versionRange != NULL) {
        asprintf(&filter, "(&(%s=%s)%s%s)", CELIX_FRAMEWORK_SERVICE_NAME, serviceName, versionRange, additionalFilterIn);
    } else if (versionRange != NULL) {
        asprintf(&filter, "(&(%s=%s)%s)", CELIX_FRAMEWORK_SERVICE_NAME, serviceName, versionRange);
    } else if (additionalFilterIn != NULL) {
        asprintf(&filter, "(&(%s=%s)%s)", CELIX_FRAMEWORK_SERVICE_NAME, serviceName, additionalFilterIn);
    } else {
        asprintf(&filter, "(&(%s=%s))", CELIX_FRAMEWORK_SERVICE_NAME, serviceName);
    }

    return filter;
}

static int celix_serviceRegistry_compareRegistrations(const void *a, const void *b) {
    const service_registration_t* regA = a;
    const service_registration_t* regB = b;

    celix_properties_t* propsA = NULL;
    celix_properties_t* propsB = NULL;
    serviceRegistration_getProperties((service_registration_t*)regA, &propsA);
    serviceRegistration_getProperties((service_registration_t*)regB, &propsB);

    long servIdA = celix_properties_getAsLong(propsA, CELIX_FRAMEWORK_SERVICE_ID, 0);
    long servIdB = celix_properties_getAsLong(propsB, CELIX_FRAMEWORK_SERVICE_ID, 0);

    long servRankingA = celix_properties_getAsLong(propsA, CELIX_FRAMEWORK_SERVICE_RANKING, 0);
    long servRankingB = celix_properties_getAsLong(propsB, CELIX_FRAMEWORK_SERVICE_RANKING, 0);

    return celix_utils_compareServiceIdsAndRanking(servIdA, servRankingA, servIdB, servRankingB);
}

celix_array_list_t* celix_serviceRegisrty_findServices(
        celix_service_registry_t* registry,
        const char* filterStr) {

    celix_autoptr(celix_filter_t) filter = celix_filter_create(filterStr);
    if (filter == NULL) {
        celix_framework_log(registry->framework->logger, CELIX_LOG_LEVEL_ERROR, __FUNCTION__, __BASE_FILE__, __LINE__,
                      "Error incorrect filter.");
        return NULL;
    }

    celix_array_list_t *result = celix_arrayList_create();
    celix_array_list_t* matchedRegistrations = celix_arrayList_create();

    celixThreadRwlock_readLock(&registry->lock);

    hash_map_iterator_t iter = hashMapIterator_construct(registry->serviceRegistrations);
    while (hashMapIterator_hasNext(&iter)) {
        celix_array_list_t *regs = hashMapIterator_nextValue(&iter);
        for (int i = 0; i < celix_arrayList_size(regs); ++i) {
            service_registration_t *reg = celix_arrayList_get(regs, i);
            celix_properties_t* svcProps = NULL;
            serviceRegistration_getProperties(reg, &svcProps);
            if (svcProps != NULL && celix_filter_match(filter, svcProps)) {
                celix_arrayList_add(matchedRegistrations, reg);
            }
        }
    }

    //sort matched registration and add the svc id to the result list.
    if (celix_arrayList_size(matchedRegistrations) > 1) {
        celix_arrayList_sort(matchedRegistrations, celix_serviceRegistry_compareRegistrations);
    }
    for (int i = 0; i < celix_arrayList_size(matchedRegistrations); ++i) {
        service_registration_t* reg = celix_arrayList_get(matchedRegistrations, i);
        celix_arrayList_addLong(result, serviceRegistration_getServiceId(reg));
    }
    celixThreadRwlock_unlock(&registry->lock);

    celix_arrayList_destroy(matchedRegistrations);
    return result;
}


celix_array_list_t* celix_serviceRegistry_listServiceIdsForOwner(celix_service_registry_t* registry, long bndId) {
    celix_array_list_t *result = celix_arrayList_create();
    celixThreadRwlock_readLock(&registry->lock);
    celix_bundle_t *bundle = framework_getBundleById(registry->framework, bndId);
    celix_array_list_t *registrations = bundle != NULL ? hashMap_get(registry->serviceRegistrations, bundle) : NULL;
    if (registrations != NULL) {
        for (int i = 0; i < celix_arrayList_size(registrations); ++i) {
            service_registration_t *reg = celix_arrayList_get(registrations, i);
            long svcId = serviceRegistration_getServiceId(reg);
            celix_arrayList_addLong(result, svcId);
        }
    }
    celixThreadRwlock_unlock(&registry->lock);
    return result;
}

bool celix_serviceRegistry_getServiceInfo(
        celix_service_registry_t* registry,
        long svcId,
        long bndId,
        char **outServiceName,
        celix_properties_t **outServiceProperties,
        bool *outIsFactory) {
    bool found = false;

    celixThreadRwlock_readLock(&registry->lock);
    celix_bundle_t *bundle = framework_getBundleById(registry->framework, bndId);
    celix_array_list_t *registrations = bundle != NULL ? hashMap_get(registry->serviceRegistrations, bundle) : NULL;
    if (registrations != NULL) {
        for (int i = 0; i < celix_arrayList_size(registrations); ++i) {
            service_registration_t *reg = celix_arrayList_get(registrations, i);
            if (svcId == serviceRegistration_getServiceId(reg)) {
                found = true;
                if (outServiceName != NULL) {
                    const char *s = NULL;
                    serviceRegistration_getServiceName(reg, &s);
                    *outServiceName = celix_utils_strdup(s);
                }
                if (outServiceProperties != NULL) {
                    celix_properties_t *p = NULL;
                    serviceRegistration_getProperties(reg, &p);
                    *outServiceProperties = celix_properties_copy(p);
                }
                if (outIsFactory != NULL) {
                    *outIsFactory = serviceRegistration_isFactoryService(reg);
                }
                break;
            }
        }
    }
    celixThreadRwlock_unlock(&registry->lock);

    return found;
}

celix_status_t celix_serviceRegistry_addServiceListener(celix_service_registry_t *registry, celix_bundle_t *bundle, const char *stringFilter, celix_service_listener_t *listener) {

    celix_filter_t *filter = NULL;
    if (stringFilter != NULL) {
        filter = celix_filter_create(stringFilter);
        if (filter == NULL) {
            fw_log(registry->framework->logger, CELIX_LOG_LEVEL_ERROR, "Cannot add service listener filter '%s' is invalid", stringFilter);
            celix_framework_logTssErrors(registry->framework->logger, CELIX_LOG_LEVEL_ERROR);
            return CELIX_ILLEGAL_ARGUMENT;
        }
    }

    celix_service_registry_service_listener_entry_t *entry = calloc(1, sizeof(*entry));
    entry->bundle = bundle;
    entry->filter = filter;
    entry->listener = listener;
    entry->useCount = 1; //new entry -> count on 1
    celixThreadMutex_create(&entry->mutex, NULL);
    celixThreadCondition_init(&entry->cond, NULL);

    celix_array_list_t *references =  celix_arrayList_create();

    celixThreadRwlock_writeLock(&registry->lock);
    celix_arrayList_add(registry->serviceListeners, entry); //use count 1

    //find already registered services
    hash_map_iterator_t iter = hashMapIterator_construct(registry->serviceRegistrations);
    while (hashMapIterator_hasNext(&iter)) {
        celix_array_list_t *regs = (celix_array_list_t*) hashMapIterator_nextValue(&iter);
        for (int regIdx = 0; (regs != NULL) && regIdx < celix_arrayList_size(regs); ++regIdx) {
            service_registration_pt registration = celix_arrayList_get(regs, regIdx);
            celix_properties_t* props = NULL;
            serviceRegistration_getProperties(registration, &props);
            if (celix_filter_match(filter, props)) {
                long svcId = serviceRegistration_getServiceId(registration);
                service_reference_pt ref = NULL;
                serviceRegistry_getServiceReference_internal(registry, bundle, registration, &ref);
                celix_arrayList_add(references, ref);
                //update pending register event count
                celix_increasePendingRegisteredEvent(registry, svcId);
            }
        }
    }
    celixThreadRwlock_unlock(&registry->lock);

    //NOTE there is a race condition with serviceRegistry_registerServiceInternal, as result
    //a REGISTERED event can be triggered twice instead of once. The service tracker can deal with this.
    //The handling of pending registered events is to ensure that the UNREGISTERING event is always
    //after the 1 or 2 REGISTERED events.

    for (int i = 0; i < celix_arrayList_size(references); ++i) {
        service_reference_pt ref = celix_arrayList_get(references, i);
        long svcId = serviceReference_getServiceId(ref);
        celix_service_event_t event;
        event.reference = ref;
        event.type = OSGI_FRAMEWORK_SERVICE_EVENT_REGISTERED;
        listener->serviceChanged(listener->handle, &event);
        serviceReference_release(ref, NULL);
        //update pending register event count
        celix_decreasePendingRegisteredEvent(registry, svcId);
    }
    celix_arrayList_destroy(references);

    serviceRegistry_callHooksForListenerFilter(registry, bundle, entry->filter, false);

    celix_decreaseCountServiceListener(entry); //use count decreased, can be 0
    return CELIX_SUCCESS;
}

celix_status_t celix_serviceRegistry_removeServiceListener(celix_service_registry_t *registry, celix_service_listener_t *listener) {
    celix_service_registry_service_listener_entry_t *entry = NULL;

    celixThreadRwlock_writeLock(&registry->lock);
    for (int i = 0; i < celix_arrayList_size(registry->serviceListeners); ++i) {
        celix_service_registry_service_listener_entry_t *visit = celix_arrayList_get(registry->serviceListeners, i);
        if (visit->listener == listener) {
            entry = visit;
            celix_arrayList_removeAt(registry->serviceListeners, i);
            break;
        }
    }
    celixThreadRwlock_unlock(&registry->lock);

    if (entry != NULL) {
        serviceRegistry_callHooksForListenerFilter(registry, entry->bundle, entry->filter, true);
        celix_waitAndDestroyServiceListener(entry);
    } else {
        fw_log(registry->framework->logger, CELIX_LOG_LEVEL_ERROR, "Cannot remove service listener, listener not found");
        return CELIX_ILLEGAL_ARGUMENT;
    }
    return CELIX_SUCCESS;
}

static void celix_serviceRegistry_serviceChanged(celix_service_registry_t *registry, celix_service_event_type_t eventType, service_registration_pt registration) {
    celix_service_registry_service_listener_entry_t *entry;

    celix_array_list_t* retainedEntries = celix_arrayList_create();
    celix_array_list_t* matchedEntries = celix_arrayList_create();

    celixThreadRwlock_readLock(&registry->lock);
    for (int i = 0; i < celix_arrayList_size(registry->serviceListeners); ++i) {
        entry = celix_arrayList_get(registry->serviceListeners, i);
        celix_arrayList_add(retainedEntries, entry);
        celix_increaseCountServiceListener(entry); //ensure that use count > 0, so that the listener cannot be destroyed until all pending event are handled.
    }
    celixThreadRwlock_unlock(&registry->lock);

    for (int i = 0; i < celix_arrayList_size(retainedEntries); ++i) {
        entry = celix_arrayList_get(retainedEntries, i);
        int matched = 0;
        celix_properties_t *props = NULL;
        bool matchResult = false;
        serviceRegistration_getProperties(registration, &props);
        if (entry->filter != NULL) {
            filter_match(entry->filter, props, &matchResult);
        }
        matched = (entry->filter == NULL) || matchResult;
        if (matched) {
            celix_arrayList_add(matchedEntries, entry);
        } else {
            celix_decreaseCountServiceListener(entry); //Not a match -> release entry
        }
    }
    celix_arrayList_destroy(retainedEntries);

    /*
     * TODO FIXME, A deadlock can happen when (e.g.) a service is deregistered, triggering this fw_serviceChanged and
     * one of the matching service listener callbacks tries to remove an other matched service listener.
     * The remove service listener will call the listener_waitForDestroy and the fw_serviceChanged part keeps the
     * usageCount on > 0.
     *
     * Not sure how to prevent/handle this.
     */

    for (int i = 0; i < celix_arrayList_size(matchedEntries); ++i) {
        entry = celix_arrayList_get(matchedEntries, i);
        service_reference_pt reference = NULL;
        celix_service_event_t event;
        serviceRegistry_getServiceReference(registry, entry->bundle, registration, &reference);
        event.type = eventType;
        event.reference = reference;
        entry->listener->serviceChanged(entry->listener->handle, &event);
        serviceReference_release(reference, NULL);
        celix_decreaseCountServiceListener(entry); //decrease usage, so that the listener can be destroyed (if use count is now 0)
    }
    celix_arrayList_destroy(matchedEntries);
}


static void celix_increasePendingRegisteredEvent(celix_service_registry_t *registry, long svcId) {
    celixThreadMutex_lock(&registry->pendingRegisterEvents.mutex);
    long count = (long)hashMap_get(registry->pendingRegisterEvents.map, (void*)svcId);
    count += 1;
    hashMap_put(registry->pendingRegisterEvents.map, (void*)svcId, (void*)count);
    celixThreadMutex_unlock(&registry->pendingRegisterEvents.mutex);
}

static void celix_decreasePendingRegisteredEvent(celix_service_registry_t *registry, long svcId) {
    celixThreadMutex_lock(&registry->pendingRegisterEvents.mutex);
    long count = (long)hashMap_get(registry->pendingRegisterEvents.map, (void*)svcId);
    assert(count >= 1);
    count -= 1;
    if (count > 0) {
        hashMap_put(registry->pendingRegisterEvents.map, (void *)svcId, (void *)count);
    } else {
        hashMap_remove(registry->pendingRegisterEvents.map, (void*)svcId);
    }
    celixThreadCondition_signal(&registry->pendingRegisterEvents.cond);
    celixThreadMutex_unlock(&registry->pendingRegisterEvents.mutex);
}

static void celix_waitForPendingRegisteredEvents(celix_service_registry_t *registry, long svcId) {
    celixThreadMutex_lock(&registry->pendingRegisterEvents.mutex);
    long count = (long)hashMap_get(registry->pendingRegisterEvents.map, (void*)svcId);
    while (count > 0) {
        celixThreadCondition_wait(&registry->pendingRegisterEvents.cond, &registry->pendingRegisterEvents.mutex);
        count = (long)hashMap_get(registry->pendingRegisterEvents.map, (void*)svcId);
    }
    celixThreadMutex_unlock(&registry->pendingRegisterEvents.mutex);
}

long celix_serviceRegistry_nextSvcId(celix_service_registry_t* registry) {
    long scvId = __atomic_fetch_add(&registry->nextServiceId, 1, __ATOMIC_RELAXED);
    return scvId;
}

bool celix_serviceRegistry_isServiceRegistered(celix_service_registry_t* reg, long serviceId) {
    bool isRegistered = false;
    if (serviceId >= 0) {
        celixThreadRwlock_readLock(&reg->lock);
        hash_map_iterator_t iter = hashMapIterator_construct(reg->serviceRegistrations);
        while (!isRegistered && hashMapIterator_hasNext(&iter)) {
            celix_array_list_t *regs = hashMapIterator_nextValue(&iter);
            for (int i = 0; i < celix_arrayList_size(regs); ++i) {
                service_registration_t* r = celix_arrayList_get(regs, i);
                if (serviceId == serviceRegistration_getServiceId(r)) {
                    isRegistered = true;
                    break;
                }
            }
        }
        celixThreadRwlock_unlock(&reg->lock);
    }
    return isRegistered;
}

void celix_serviceRegistry_unregisterService(celix_service_registry_t* registry, celix_bundle_t* bnd, long serviceId) {
    service_registration_t *reg = NULL;
    celixThreadRwlock_readLock(&registry->lock);
    celix_array_list_t* registrations = hashMap_get(registry->serviceRegistrations, (void*)bnd);
    if (registrations != NULL) {
        for (int i = 0; i < celix_arrayList_size(registrations); ++i) {
            service_registration_t *entry = celix_arrayList_get(registrations, i);
            if (serviceRegistration_getServiceId(entry) == serviceId) {
                reg = entry;
                serviceRegistration_retain(reg); // protect against concurrently unregistering the same serviceId multiple times
                break;
            }
        }
    }
    celixThreadRwlock_unlock(&registry->lock);

    if (reg != NULL) {
        serviceRegistration_unregister(reg);
        serviceRegistration_release(reg);
    } else {
        fw_log(registry->framework->logger, CELIX_LOG_LEVEL_ERROR, "Cannot unregister service for service id %li. This id is not present or owned by the provided bundle (bnd id %li)", serviceId, celix_bundle_getId(bnd));
    }
}<|MERGE_RESOLUTION|>--- conflicted
+++ resolved
@@ -177,13 +177,8 @@
     return serviceRegistry_registerServiceInternal(registry, bundle, serviceName, (const void *) factory, dictionary, 0 /*TODO*/, CELIX_DEPRECATED_FACTORY_SERVICE, registration);
 }
 
-<<<<<<< HEAD
-static celix_status_t serviceRegistry_registerServiceInternal(service_registry_pt registry, bundle_pt bundle, const char* serviceName, const void * serviceObject, properties_pt dictionary, long reservedId, enum celix_service_type svcType, service_registration_pt *registration) {
+static celix_status_t serviceRegistry_registerServiceInternal(service_registry_pt registry, bundle_pt bundle, const char* serviceName, const void * serviceObject, celix_properties_t* dictionary, long reservedId, enum celix_service_type svcType, service_registration_pt *registration) {
     celix_array_list_t* regs;
-=======
-static celix_status_t serviceRegistry_registerServiceInternal(service_registry_pt registry, bundle_pt bundle, const char* serviceName, const void * serviceObject, celix_properties_t* dictionary, long reservedId, enum celix_service_type svcType, service_registration_pt *registration) {
-    array_list_pt regs;
->>>>>>> fc764395
     long svcId = reservedId > 0 ? reservedId : celix_serviceRegistry_nextSvcId(registry);
 
     celix_properties_setLong(dictionary, CELIX_FRAMEWORK_SERVICE_BUNDLE_ID, celix_bundle_getId(bundle));
@@ -344,14 +339,13 @@
 
     celix_status_t status = CELIX_SUCCESS;
     celixThreadRwlock_readLock(&registry->lock);
-<<<<<<< HEAD
     hash_map_iterator_t iterator = hashMapIterator_construct(registry->serviceRegistrations);
     while (status == CELIX_SUCCESS && hashMapIterator_hasNext(&iterator)) {
         celix_array_list_t* regs = hashMapIterator_nextValue(&iterator);
         unsigned int regIdx;
         for (regIdx = 0; (regs != NULL) && regIdx < celix_arrayList_size(regs); regIdx++) {
             service_registration_pt registration = celix_arrayList_get(regs, regIdx);
-            properties_pt props = NULL;
+            celix_properties_t* props = NULL;
 
             status = serviceRegistration_getProperties(registration, &props);
             if (status == CELIX_SUCCESS) {
@@ -374,37 +368,6 @@
                     }
                 }
                 if (matched) {
-=======
-	iterator = hashMapIterator_create(registry->serviceRegistrations);
-	while (status == CELIX_SUCCESS && hashMapIterator_hasNext(iterator)) {
-		array_list_pt regs = (array_list_pt) hashMapIterator_nextValue(iterator);
-		unsigned int regIdx;
-		for (regIdx = 0; (regs != NULL) && regIdx < arrayList_size(regs); regIdx++) {
-			service_registration_pt registration = (service_registration_pt) arrayList_get(regs, regIdx);
-			celix_properties_t* props = NULL;
-
-			status = serviceRegistration_getProperties(registration, &props);
-			if (status == CELIX_SUCCESS) {
-				bool matched = false;
-				matchResult = false;
-				if (filter != NULL) {
-					filter_match(filter, props, &matchResult);
-				}
-				if ((serviceName == NULL) && ((filter == NULL) || matchResult)) {
-					matched = true;
-				} else if (serviceName != NULL) {
-					const char *className = NULL;
-					matchResult = false;
-					serviceRegistration_getServiceName(registration, &className);
-					if (filter != NULL) {
-						filter_match(filter, props, &matchResult);
-					}
-					if ((strcmp(className, serviceName) == 0) && ((filter == NULL) || matchResult)) {
-						matched = true;
-					}
-				}
-				if (matched) {
->>>>>>> fc764395
                     // assert(serviceRegistration_isValid(registration));
                     serviceRegistration_retain(registration);
                     celix_arrayList_add(matchingRegistrations, registration);
