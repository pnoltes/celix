/*
 * Licensed to the Apache Software Foundation (ASF) under one
 * or more contributor license agreements.  See the NOTICE file
 * distributed with this work for additional information
 * regarding copyright ownership.  The ASF licenses this file
 * to you under the Apache License, Version 2.0 (the
 * "License"); you may not use this file except in compliance
 * with the License.  You may obtain a copy of the License at
 *
 *   http://www.apache.org/licenses/LICENSE-2.0
 *
 * Unless required by applicable law or agreed to in writing,
 * software distributed under the License is distributed on an
 * "AS IS" BASIS, WITHOUT WARRANTIES OR CONDITIONS OF ANY
 *  KIND, either express or implied.  See the License for the
 * specific language governing permissions and limitations
 * under the License.
 */

#include <stdlib.h>
#include <string.h>
#include <uuid/uuid.h>
#include <celix_utils.h>
#include <assert.h>
#include <celix_bundle.h>

#include "celix_constants.h"
#include "celix_filter.h"
#include "dm_component_impl.h"
#include "celix_framework.h"

struct celix_dm_component_struct {
    char uuid[DM_COMPONENT_MAX_ID_LENGTH];
    char name[DM_COMPONENT_MAX_NAME_LENGTH];

    celix_bundle_context_t* context;
    bool setCLanguageProperty;
    void* implementation;

    celix_dm_cmp_lifecycle_fpt callbackInit;
    celix_dm_cmp_lifecycle_fpt callbackStart;
    celix_dm_cmp_lifecycle_fpt callbackStop;
    celix_dm_cmp_lifecycle_fpt callbackDeinit;

    celix_thread_mutex_t mutex; //protects below
    celix_array_list_t* providedInterfaces; //type = dm_interface_t*
    celix_array_list_t* dependencies; //type = celix_dm_service_dependency_t*

    /**
     * Removed dependencies, which are potential still being stopped async
     */
    celix_array_list_t* removedDependencies; //type = celix_dm_service_dependency_t*

<<<<<<< HEAD
    hash_map_pt dependencyEvents; //protected by mutex
=======
    celix_dm_component_state_t state;

    size_t nrOfTimesStarted;
    size_t nrOfTimesResumed;
>>>>>>> 71ab9d63

    bool isEnabled;
};

typedef struct dm_interface_struct {
    char* serviceName;
    const void* service;
    celix_properties_t *properties;
    long svcId;
} dm_interface_t;

static celix_status_t celix_dmComponent_registerServices(celix_dm_component_t *component, bool needLock);
static celix_status_t celix_dmComponent_unregisterServices(celix_dm_component_t *component, bool needLock);
static bool celix_dmComponent_areAllRequiredServiceDependenciesResolved(celix_dm_component_t *component);
static celix_status_t celix_dmComponent_performTransition(celix_dm_component_t *component, celix_dm_component_state_t oldState, celix_dm_component_state_t newState, bool *transition);
static celix_status_t celix_dmComponent_calculateNewState(celix_dm_component_t *component, celix_dm_component_state_t currentState, celix_dm_component_state_t *newState);
static celix_status_t celix_dmComponent_handleChange(celix_dm_component_t *component);
static celix_status_t celix_dmComponent_handleAdd(celix_dm_component_t *component, const celix_dm_event_t* event);
static celix_status_t celix_dmComponent_handleRemove(celix_dm_component_t *component, const celix_dm_event_t* event);
static celix_status_t celix_dmComponent_handleSet(celix_dm_component_t *component, const celix_dm_event_t* event);
static celix_status_t celix_dmComponent_enableDependencies(celix_dm_component_t *component);
static celix_status_t celix_dmComponent_suspend(celix_dm_component_t *component, celix_dm_service_dependency_t *dependency);
static celix_status_t celix_dmComponent_resume(celix_dm_component_t *component, celix_dm_service_dependency_t *dependency);
static celix_status_t celix_dmComponent_disable(celix_dm_component_t *component);
static bool celix_dmComponent_isDisabled(celix_dm_component_t *component);
static void celix_dmComponent_cleanupRemovedDependencies(celix_dm_component_t* component);


celix_dm_component_t* celix_dmComponent_create(bundle_context_t *context, const char* name) {
    return celix_dmComponent_createWithUUID(context, name, NULL);
}

celix_dm_component_t* celix_dmComponent_createWithUUID(bundle_context_t *context, const char* name, const char *uuidIn) {
    celix_dm_component_t *component = calloc(1, sizeof(*component));

    char uuidStr[DM_COMPONENT_MAX_ID_LENGTH];
    bool genRandomUUID = true;
    if (uuidIn != NULL) {
        uuid_t uuid;
        int rc = uuid_parse(uuidIn, uuid);
        if (rc == 0) {
            uuid_unparse(uuid, uuidStr);
            genRandomUUID = false;
        } else {
            //parsing went wrong
            celix_bundleContext_log(component->context, CELIX_LOG_LEVEL_WARNING,
                   "Cannot parse provided uuid '%s'. Not a valid UUID?. UUID will be generated", uuidIn);
        }
    }

    if (genRandomUUID) {
        //gen uuid
        uuid_t uuid;
        uuid_generate(uuid);
        uuid_unparse(uuid, uuidStr);
    }
    snprintf(component->uuid, DM_COMPONENT_MAX_ID_LENGTH, "%s", uuidStr);

    snprintf(component->name, DM_COMPONENT_MAX_NAME_LENGTH, "%s", name == NULL ? "n/a" : name);

    component->context = context;
    component->implementation = NULL;
    component->callbackInit = NULL;
    component->callbackStart = NULL;
    component->callbackStop = NULL;
    component->callbackDeinit = NULL;
    component->state = DM_CMP_STATE_INACTIVE;
<<<<<<< HEAD
    component->isStarted = false;
    component->active = false;

    component->dependencyEvents = hashMap_create(NULL, NULL, NULL, NULL);

    component->executor = NULL;
    executor_create(component, &component->executor);
=======
    component->setCLanguageProperty = false;

    component->providedInterfaces = celix_arrayList_create();
    component->dependencies = celix_arrayList_create();
    component->removedDependencies = celix_arrayList_create();
    celixThreadMutex_create(&component->mutex, NULL);
    component->isEnabled = false;
>>>>>>> 71ab9d63
    return component;
}

celix_status_t component_create(bundle_context_pt context, const char *name, celix_dm_component_t **out) {
    celix_status_t status = CELIX_SUCCESS;
    celix_dm_component_t *cmp = celix_dmComponent_create(context, name);
    if (cmp == NULL) {
        status = CELIX_BUNDLE_EXCEPTION;
    } else {
        *out = cmp;
    }
    return status;
}

void component_destroy(celix_dm_component_t *component) {
    celix_dmComponent_destroy(component);
}

void celix_dmComponent_destroy(celix_dm_component_t *component) {
    if (component != NULL) {
        celix_dmComponent_destroyAsync(component, NULL, NULL);

        if (celix_framework_isCurrentThreadTheEventLoop(celix_bundleContext_getFramework(component->context))) {
            celix_bundleContext_log(component->context, CELIX_LOG_LEVEL_ERROR,
                   "Cannot synchronized destroy dm component on Celix event thread. Use celix_dmComponent_destroyAsync instead!");
        } else {
            celix_bundleContext_waitForEvents(component->context);
        }
    }
}

struct celix_dm_component_destroy_data {
    celix_dm_component_t* cmp;
    void* doneData;
    void (*doneCallback)(void*);
};

static void celix_dmComponent_destroyCallback(void *voidData) {
    struct celix_dm_component_destroy_data *data = voidData;
    celix_dm_component_t *component = data->cmp;
    celix_dmComponent_disable(component); //all service deregistered // all svc tracker stopped
    if (celix_dmComponent_isDisabled(component)) {
        for (int i = 0; i < celix_arrayList_size(component->providedInterfaces); ++i) {
            dm_interface_t *interface = celix_arrayList_get(component->providedInterfaces, i);

            if (interface->properties != NULL) {
                celix_properties_destroy(interface->properties);
            }
            free(interface->serviceName);
            free(interface);
        }
        celix_arrayList_destroy(component->providedInterfaces);

        for (int i = 0; i < celix_arrayList_size(component->dependencies); ++i) {
            celix_dm_service_dependency_t *dep = celix_arrayList_get(component->dependencies, i);
            celix_dmServiceDependency_destroy(dep);
        }
        celix_arrayList_destroy(component->dependencies);

        for (int i = 0; i < celix_arrayList_size(component->removedDependencies); ++i) {
            celix_dm_service_dependency_t *dep = celix_arrayList_get(component->removedDependencies, i);
            celix_dmServiceDependency_destroy(dep);
        }
        celix_arrayList_destroy(component->removedDependencies);

        celixThreadMutex_destroy(&component->mutex);
        free(component);

        if (data->doneCallback) {
            data->doneCallback(data->doneData);
        }
        free(data);
    } else {
        //not yet disabled, adding a new event on the event queue
        celix_bundle_t* bnd = celix_bundleContext_getBundle(component->context);
        celix_framework_t* fw = celix_bundleContext_getFramework(component->context);
        celix_framework_fireGenericEvent(
                fw, -1, celix_bundle_getId(bnd),
                "destroy dm component",
                data,
                celix_dmComponent_destroyCallback,
                NULL,
                NULL);
    }
}

void celix_dmComponent_destroyAsync(celix_dm_component_t *component, void *doneData, void (*doneCallback)(void*)) {
    if (component != NULL) {
        struct celix_dm_component_destroy_data* data = malloc(sizeof(*data));
        data->cmp = component;
        data->doneData = doneData;
        data->doneCallback = doneCallback;

        celix_bundle_t* bnd = celix_bundleContext_getBundle(component->context);
        celix_framework_t* fw = celix_bundleContext_getFramework(component->context);
        celix_framework_fireGenericEvent(
                fw, -1, celix_bundle_getId(bnd),
                "destroy dm component",
                data,
                celix_dmComponent_destroyCallback,
                NULL,
                NULL);
	}
}


const char* celix_dmComponent_getUUID(celix_dm_component_t* cmp) {
    return cmp->uuid;
}

celix_status_t component_addServiceDependency(celix_dm_component_t *component, celix_dm_service_dependency_t *dep) {
    return celix_dmComponent_addServiceDependency(component, dep);
}

celix_status_t celix_dmComponent_addServiceDependency(celix_dm_component_t *component, celix_dm_service_dependency_t *dep) {
    celix_status_t status = CELIX_SUCCESS;
    celix_dmServiceDependency_setComponent(dep, component);

    celixThreadMutex_lock(&component->mutex);
    arrayList_add(component->dependencies, dep);
    bool startDep = component->state != DM_CMP_STATE_INACTIVE;
    if (startDep) {
        celix_dmServiceDependency_enable(dep);
    }
    celix_dmComponent_cleanupRemovedDependencies(component);
    celixThreadMutex_unlock(&component->mutex);

    celix_dmComponent_handleChange(component);
    return status;
}

celix_status_t celix_dmComponent_removeServiceDependency(celix_dm_component_t *component, celix_dm_service_dependency_t *dep) {

    celixThreadMutex_lock(&component->mutex);
    celix_arrayList_remove(component->dependencies, dep);
    bool disableDependency = component->state != DM_CMP_STATE_INACTIVE;
    if (disableDependency) {
        celix_dmServiceDependency_disable(dep);
    }
    celix_arrayList_add(component->removedDependencies, dep);
    celix_dmComponent_cleanupRemovedDependencies(component);
    celixThreadMutex_unlock(&component->mutex);

    celix_dmComponent_handleChange(component);
    return CELIX_SUCCESS;
}

celix_dm_component_state_t component_currentState(celix_dm_component_t *cmp) {
    return celix_dmComponent_currentState(cmp);
}

celix_dm_component_state_t celix_dmComponent_currentState(celix_dm_component_t *cmp) {
    return cmp->state;
}

void* component_getImplementation(celix_dm_component_t *cmp) {
    return celix_dmComponent_getImplementation(cmp);
}

void* celix_dmComponent_getImplementation(celix_dm_component_t *cmp) {
    return cmp->implementation;
}

const char* component_getName(celix_dm_component_t *cmp) {
    return celix_dmComponent_getName(cmp);
}

const char * celix_dmComponent_getName(celix_dm_component_t *cmp) {
    return cmp->name;
}

celix_status_t component_removeServiceDependency(celix_dm_component_t *component, celix_dm_service_dependency_t *dependency) {
    return celix_dmComponent_removeServiceDependency(component, dependency);
}

celix_status_t celix_private_dmComponent_enable(celix_dm_component_t *component) {
    celixThreadMutex_lock(&component->mutex);
    bool changed = false;
    if (!component->isEnabled) {
        changed = !component->isEnabled;
        component->isEnabled = true;
    }
    celixThreadMutex_unlock(&component->mutex);
    if (changed) {
        celix_dmComponent_handleChange(component);
    }
    return CELIX_SUCCESS;
}

static celix_status_t celix_dmComponent_disable(celix_dm_component_t *component) {
    celixThreadMutex_lock(&component->mutex);
    bool changed = false;
    if (component->isEnabled) {
        changed = component->isEnabled;
        component->isEnabled = false;
    }
    celixThreadMutex_unlock(&component->mutex);
    if (changed) {
        celix_dmComponent_handleChange(component);
    }
    return CELIX_SUCCESS;
}

static void celix_dmComponent_cleanupRemovedDependencies(celix_dm_component_t* component) {
    //note should be called with lock
    bool removedDep = true;
    while (removedDep) {
        removedDep = false;
        for (int i = 0 ; i < celix_arrayList_size(component->removedDependencies); ++i) {
            celix_dm_service_dependency_t* dep = celix_arrayList_get(component->removedDependencies, i);
            if (celix_dmServiceDependency_isDisabled(dep)) {
                celix_arrayList_remove(component->removedDependencies, dep);
                celix_dmServiceDependency_destroy(dep);
                removedDep = true;
                break;
            }
        }
    }
}

static bool celix_dmComponent_areAllDependenciesDisabled(celix_dm_component_t* component) {
    //note should be called with lock
    bool allDisabled = true;
    for (int i = 0 ; allDisabled && i < celix_arrayList_size(component->dependencies); ++i) {
        celix_dm_service_dependency_t* dep = celix_arrayList_get(component->dependencies, i);
        if (!celix_dmServiceDependency_isDisabled(dep)) {
            allDisabled = false;
        }
    }
    for (int i = 0 ; allDisabled && i < celix_arrayList_size(component->removedDependencies); ++i) {
        celix_dm_service_dependency_t* dep = celix_arrayList_get(component->removedDependencies, i);
        if (!celix_dmServiceDependency_isDisabled(dep)) {
            allDisabled = false;
        }
    }
    return allDisabled;
}

static bool celix_dmComponent_isDisabled(celix_dm_component_t *component) {
    bool isStopped;
    celixThreadMutex_lock(&component->mutex);
    isStopped =
            !component->isEnabled &&
            component->state == DM_CMP_STATE_INACTIVE &&
            celix_dmComponent_areAllDependenciesDisabled(component);
    celixThreadMutex_unlock(&component->mutex);
    return isStopped;
}


celix_status_t component_setCLanguageProperty(celix_dm_component_t *component, bool setCLangProp) {
    return celix_dmComponent_setCLanguageProperty(component, setCLangProp);
}

celix_status_t celix_dmComponent_setCLanguageProperty(celix_dm_component_t *component, bool setCLangProp) {
    //nop
    return CELIX_SUCCESS;
}

celix_status_t component_addInterface(celix_dm_component_t *component, const char* serviceName, const char* serviceVersion, const void* service, properties_pt properties) {
    return celix_dmComponent_addInterface(component, serviceName, serviceVersion, service, properties);
}

celix_status_t celix_dmComponent_addInterface(celix_dm_component_t *component, const char* serviceName, const char* serviceVersion, const void* service, celix_properties_t* properties) {
    celix_status_t status = CELIX_SUCCESS;

    dm_interface_t *interface = (dm_interface_t *) calloc(1, sizeof(*interface));
    char *name = strdup(serviceName);

    if (properties == NULL) {
        properties = celix_properties_create();
    }

    if ((properties_get(properties, CELIX_FRAMEWORK_SERVICE_VERSION) == NULL) && (serviceVersion != NULL)) {
        celix_properties_set(properties, CELIX_FRAMEWORK_SERVICE_VERSION, serviceVersion);
    }

<<<<<<< HEAD
    celix_properties_set(properties, CELIX_DM_COMPONENT_UUID, (char*)component->id);
=======
    if (component->setCLanguageProperty && properties_get(properties, CELIX_FRAMEWORK_SERVICE_LANGUAGE) == NULL) { //always set default lang to C
        celix_properties_set(properties, CELIX_FRAMEWORK_SERVICE_LANGUAGE, CELIX_FRAMEWORK_SERVICE_C_LANGUAGE);
    }

    celix_properties_set(properties, CELIX_DM_COMPONENT_UUID, (char*)component->uuid);
>>>>>>> 71ab9d63

    if (interface && name) {
        celixThreadMutex_lock(&component->mutex);
        interface->serviceName = name;
        interface->service = service;
        interface->properties = properties;
        interface->svcId= -1L;
        celix_arrayList_add(component->providedInterfaces, interface);
        if (component->state == DM_CMP_STATE_TRACKING_OPTIONAL) {
            celix_dmComponent_registerServices(component, false);
        }
        celixThreadMutex_unlock(&component->mutex);
    } else {
        free(interface);
        free(name);
        status = CELIX_ENOMEM;
    }

    return status;
}

celix_status_t component_removeInterface(celix_dm_component_t *component, const void* service) {
    return celix_dmComponent_removeInterface(component, service);
}

celix_status_t celix_dmComponent_removeInterface(celix_dm_component_t *component, const void* service) {
    celix_status_t status = CELIX_ILLEGAL_ARGUMENT;

    celixThreadMutex_lock(&component->mutex);
    int nof_interfaces = celix_arrayList_size(component->providedInterfaces);
    dm_interface_t* removedInterface = NULL;
    for (int i = 0; i < nof_interfaces; ++i) {
        dm_interface_t *interface = celix_arrayList_get(component->providedInterfaces, i);
        if (interface->service == service) {
            celix_arrayList_removeAt(component->providedInterfaces, i);
            removedInterface = interface;
            break;
        }
    }
    celixThreadMutex_unlock(&component->mutex);

    if (removedInterface != NULL) {
        celix_bundleContext_unregisterService(component->context, removedInterface->svcId);
        free(removedInterface->serviceName);
        free(removedInterface);
    }

    return status;
}

celix_status_t component_getInterfaces(celix_dm_component_t *component, celix_array_list_t **out) {
    return celix_dmComponent_getInterfaces(component, out);
}

celix_status_t celix_dmComponent_getInterfaces(celix_dm_component_t *component, celix_array_list_t **out) {
    celix_array_list_t* names = celix_arrayList_create();

    celixThreadMutex_lock(&component->mutex);
    int size = celix_arrayList_size(component->providedInterfaces);
    for (int i = 0; i < size; i += 1) {
        dm_interface_info_t* info = calloc(1, sizeof(*info));
        dm_interface_t *interface = celix_arrayList_get(component->providedInterfaces, i);
        info->name = celix_utils_strdup(interface->serviceName);
        info->properties = celix_properties_copy(interface->properties);
        celix_arrayList_add(names, info);
    }
    celixThreadMutex_unlock(&component->mutex);
    *out = names;

    return CELIX_SUCCESS;
}

celix_status_t celix_private_dmComponent_handleEvent(celix_dm_component_t *component, const celix_dm_event_t* event) {
    celix_status_t status = CELIX_SUCCESS;
    switch (event->eventType) {
        case CELIX_DM_EVENT_SVC_ADD:
            celix_dmComponent_handleAdd(component, event);
            break;
        case CELIX_DM_EVENT_SVC_REM:
            celix_dmComponent_handleRemove(component, event);
            break;
        case CELIX_DM_EVENT_SVC_SET:
            celix_dmComponent_handleSet(component, event);
            break;
        default:
            break;
    }
    return status;
}

static celix_status_t celix_dmComponent_suspend(celix_dm_component_t *component, celix_dm_service_dependency_t *dependency) {
	celix_status_t status = CELIX_SUCCESS;
	if (component->callbackStop != NULL) {
        celix_bundleContext_log(component->context, CELIX_LOG_LEVEL_TRACE,
               "Suspending component %s (uuid=%s)",
               component->name,
               component->uuid);
        celix_dmComponent_unregisterServices(component, true);
		status = component->callbackStop(component->implementation);
		if (status != CELIX_SUCCESS) {
            celix_bundleContext_log(component->context, CELIX_LOG_LEVEL_ERROR,
                                    "Error stopping component %s (uuid=%s) using the stop callback",
                                    component->name,
                                    component->uuid);
        }
	}
	return status;
}

static celix_status_t celix_dmComponent_resume(celix_dm_component_t *component, celix_dm_service_dependency_t *dependency) {
	celix_status_t status = CELIX_SUCCESS;
	if (component->callbackStart != NULL) {
	    //ensure that the current state is still TRACKING_OPTION. Else during a add/rem/set call a required svc dep has been added.
        celix_bundleContext_log(component->context, CELIX_LOG_LEVEL_TRACE,
                                "Resuming component %s (uuid=%s)",
                                component->name,
                                component->uuid);
        status = component->callbackStart(component->implementation);
        if (status == CELIX_SUCCESS) {
            celix_dmComponent_registerServices(component, true);
            component->nrOfTimesResumed += 1;
        } else {
            celix_bundleContext_log(component->context, CELIX_LOG_LEVEL_ERROR,
                                    "Error starting component %s (uuid=%s) using the start callback",
                                    component->name,
                                    component->uuid);
        }
	}
	return status;
}

static bool celix_dmComponent_needsSuspend(celix_dm_component_t *component, const celix_dm_event_t* event) {
    bool cmpActive = false;
    celixThreadMutex_lock(&component->mutex);
    switch (component->state) {
        case DM_CMP_STATE_TRACKING_OPTIONAL:
            cmpActive = true;
            break;
        default: //DM_CMP_STATE_INACTIVE
            break;
    }
    celixThreadMutex_unlock(&component->mutex);
    if (cmpActive) {
        dm_service_dependency_strategy_t strategy = celix_dmServiceDependency_getStrategy(event->dep);
        return strategy == DM_SERVICE_DEPENDENCY_STRATEGY_SUSPEND;
    } else {
        return false;
    }
}

static celix_status_t celix_dmComponent_handleEvent(celix_dm_component_t *component, const celix_dm_event_t* event, celix_status_t (*setAddOrRemFp)(celix_dm_service_dependency_t *dependency, void* svc, const celix_properties_t* props), const char *invokeName) {
    assert(celix_framework_isCurrentThreadTheEventLoop(celix_bundleContext_getFramework(component->context)));

    celix_bundleContext_log(component->context, CELIX_LOG_LEVEL_TRACE,
                            "Calling %s service for component %s (uuid=%s) on service dependency with type %s",
                            invokeName,
                            component->name,
                            component->uuid,
                            event->dep->serviceName);

    bool eventHandled = false;
    if (event->eventType == CELIX_DM_EVENT_SVC_ADD || (event->eventType == CELIX_DM_EVENT_SVC_SET && event->svc != NULL)) {
        //note adding service or setting new service, so cmp will not be stopped in handleChange -> use suspend / resume now
        eventHandled = true;
        bool needSuspend = celix_dmComponent_needsSuspend(component, event);
        if (needSuspend) {
            celix_dmComponent_suspend(component, event->dep);
        }
        setAddOrRemFp(event->dep, event->svc, event->props);
        if (needSuspend) {
            celix_dmComponent_resume(component, event->dep);
        }
    };

    celix_dmComponent_handleChange(component);

    if (!eventHandled /*remove or set null*/) {
        //removing svc or set svc to null -> if still active check if suspend is needed before invoking
        bool needSuspend = celix_dmComponent_needsSuspend(component, event);
        if (needSuspend) {
            celix_dmComponent_suspend(component, event->dep);
        }
        setAddOrRemFp(event->dep, event->svc, event->props);
        if (needSuspend) {
            celix_dmComponent_resume(component, event->dep);
        }
    }

    return CELIX_SUCCESS;
}

static celix_status_t celix_dmComponent_handleAdd(celix_dm_component_t *component, const celix_dm_event_t* event) {
    return celix_dmComponent_handleEvent(component, event, celix_dmServiceDependency_invokeAdd, "add");
}

static celix_status_t celix_dmComponent_handleRemove(celix_dm_component_t *component, const celix_dm_event_t* event) {
    return celix_dmComponent_handleEvent(component, event, celix_dmServiceDependency_invokeRemove, "remove");
}

static celix_status_t celix_dmComponent_handleSet(celix_dm_component_t *component, const celix_dm_event_t* event) {
    return celix_dmComponent_handleEvent(component, event, celix_dmServiceDependency_invokeSet, "set");
}

/**
 * perform state transition. This function should be called with the component->mutex locked.
 */
static celix_status_t celix_dmComponent_enableDependencies(celix_dm_component_t *component) {
    for (int i = 0; i < celix_arrayList_size(component->dependencies); i++) {
        celix_dm_service_dependency_t *dependency = arrayList_get(component->dependencies, i);
        celix_dmServiceDependency_enable(dependency);
    }
    return CELIX_SUCCESS;
}

/**
 * perform state transition. This function should be called with the component->mutex locked.
 */
static celix_status_t celix_dmComponent_disableDependencies(celix_dm_component_t *component) {
    for (int i = 0; i < celix_arrayList_size(component->dependencies); i++) {
        celix_dm_service_dependency_t *dependency = arrayList_get(component->dependencies, i);
        celix_dmServiceDependency_disable(dependency);
    }
    return CELIX_SUCCESS;
}


/**
 * Calculate and handle state change.
 */
static void celix_dmComponent_handleChangeOnEventThread(void *data) {
    celix_dm_component_t* component = data;
    assert(celix_framework_isCurrentThreadTheEventLoop(celix_bundleContext_getFramework(component->context)));

    celixThreadMutex_lock(&component->mutex);
    celix_dm_component_state_t oldState;
    celix_dm_component_state_t newState;
    bool transition = false;
    do {
        oldState = component->state;
        celix_status_t status = celix_dmComponent_calculateNewState(component, oldState, &newState);
        if (status == CELIX_SUCCESS) {
            status = celix_dmComponent_performTransition(component, oldState, newState, &transition);
            component->state = newState;
        }

        if (status != CELIX_SUCCESS) {
            break;
        }
    } while (transition);
    celixThreadMutex_unlock(&component->mutex);
}

static celix_status_t celix_dmComponent_handleChange(celix_dm_component_t *component) {
    celix_framework_t* fw = celix_bundleContext_getFramework(component->context);
    if (celix_framework_isCurrentThreadTheEventLoop(fw)) {
        celix_dmComponent_handleChangeOnEventThread(component);
    } else {
        celix_framework_fireGenericEvent(
                fw,
                -1,
                celix_bundleContext_getBundleId(component->context),
                "dm component handle change",
                component,
                celix_dmComponent_handleChangeOnEventThread,
                NULL,
                NULL);
    }
    return CELIX_SUCCESS;
}

/**
 * Calculate possible state change. This function should be called with the component->mutex locked.
 */
static celix_status_t celix_dmComponent_calculateNewState(celix_dm_component_t *component, celix_dm_component_state_t currentState, celix_dm_component_state_t *newState) {
    celix_status_t status = CELIX_SUCCESS;

    bool allResolved = celix_dmComponent_areAllRequiredServiceDependenciesResolved(component);
    if (currentState == DM_CMP_STATE_INACTIVE) {
        if (component->isEnabled) {
            *newState = DM_CMP_STATE_WAITING_FOR_REQUIRED;
        } else {
            *newState = currentState;
        }
    } else if (currentState == DM_CMP_STATE_WAITING_FOR_REQUIRED) {
        if (!component->isEnabled) {
            *newState = DM_CMP_STATE_INACTIVE;
        } else {
            if (allResolved) {
                *newState = DM_CMP_STATE_INSTANTIATED_AND_WAITING_FOR_REQUIRED;
            } else {
                *newState = currentState;
            }
        }
    } else if (currentState == DM_CMP_STATE_INSTANTIATED_AND_WAITING_FOR_REQUIRED) {
        if (!component->isEnabled) {
            *newState = DM_CMP_STATE_WAITING_FOR_REQUIRED;
        } else {
            if (allResolved) {
                *newState = DM_CMP_STATE_TRACKING_OPTIONAL;
            } else {
                *newState = currentState;
            }
        }
    } else if (currentState == DM_CMP_STATE_TRACKING_OPTIONAL) {
        if (component->isEnabled && allResolved) {
            *newState = currentState;
        } else {
            *newState = DM_CMP_STATE_INSTANTIATED_AND_WAITING_FOR_REQUIRED;
        }
    } else {
        //should not reach
        *newState = DM_CMP_STATE_INACTIVE;
        status = CELIX_BUNDLE_EXCEPTION;
    }

    return status;
}

/**
 * perform state transition. This function should be called with the component->mutex locked.
 */
static celix_status_t celix_dmComponent_performTransition(celix_dm_component_t *component, celix_dm_component_state_t oldState, celix_dm_component_state_t newState, bool *transition) {
    if (oldState == newState) {
        *transition = false;
        return CELIX_SUCCESS;
    }

    celix_bundleContext_log(component->context,
           CELIX_LOG_LEVEL_TRACE,
           "performing transition for component '%s' (uuid=%s) from state %s to state %s",
           component->name,
           component->uuid,
           celix_dmComponent_stateToString(oldState),
           celix_dmComponent_stateToString(newState));

    celix_status_t status = CELIX_SUCCESS;
    if (oldState == DM_CMP_STATE_INACTIVE && newState == DM_CMP_STATE_WAITING_FOR_REQUIRED) {
        celix_dmComponent_enableDependencies(component);
        *transition = true;
    } else if (oldState == DM_CMP_STATE_WAITING_FOR_REQUIRED && newState == DM_CMP_STATE_INSTANTIATED_AND_WAITING_FOR_REQUIRED) {
        if (component->callbackInit) {
        	status = component->callbackInit(component->implementation);
        }
        *transition = true;
    } else if (oldState == DM_CMP_STATE_INSTANTIATED_AND_WAITING_FOR_REQUIRED && newState == DM_CMP_STATE_TRACKING_OPTIONAL) {
        if (component->callbackStart) {
        	status = component->callbackStart(component->implementation);
        }
        celix_dmComponent_registerServices(component, false);
        component->nrOfTimesStarted += 1;
        *transition = true;
    } else if (oldState == DM_CMP_STATE_TRACKING_OPTIONAL && newState == DM_CMP_STATE_INSTANTIATED_AND_WAITING_FOR_REQUIRED) {
        celix_dmComponent_unregisterServices(component, false);
        if (component->callbackStop) {
        	status = component->callbackStop(component->implementation);
        }
        *transition = true;
    } else if (oldState == DM_CMP_STATE_INSTANTIATED_AND_WAITING_FOR_REQUIRED && newState == DM_CMP_STATE_WAITING_FOR_REQUIRED) {
        if (component->callbackDeinit) {
            status = component->callbackDeinit(component->implementation);
        }
        *transition = true;
    } else if (oldState == DM_CMP_STATE_WAITING_FOR_REQUIRED && newState == DM_CMP_STATE_INACTIVE) {
        celix_dmComponent_disableDependencies(component);
        *transition = true;
    }

    return status;
}

/**
 * Check if all required dependencies are resolved. This function should be called with the component->mutex locked.
 */
static bool celix_dmComponent_areAllRequiredServiceDependenciesResolved(celix_dm_component_t *component) {
    bool allResolved = true;
    for (int i = 0; i < celix_arrayList_size(component->dependencies); i++) {
        celix_dm_service_dependency_t *dependency = celix_arrayList_get(component->dependencies, i);
        bool started = celix_dmServiceDependency_isTrackerOpen(dependency);
        bool required = celix_dmServiceDependency_isRequired(dependency);
        bool available = celix_dmServiceDependency_isAvailable(dependency);
        if (!started) {
            allResolved = false;
            break;
        }
        if (required && !available) {
            allResolved = false;
            break;
        }
    }
    return allResolved;
}

/**
 * Register component services (if not already registered).
 */
static celix_status_t celix_dmComponent_registerServices(celix_dm_component_t *component, bool needLock) {
    if (needLock) {
        celixThreadMutex_lock(&component->mutex);
    }
    for (int i = 0; i < celix_arrayList_size(component->providedInterfaces); i++) {
        dm_interface_t *interface = arrayList_get(component->providedInterfaces, i);
        if (interface->svcId == -1L) {
            celix_properties_t *regProps = celix_properties_copy(interface->properties);
            celix_service_registration_options_t opts = CELIX_EMPTY_SERVICE_REGISTRATION_OPTIONS;
            opts.properties = regProps;
            opts.svc = (void*)interface->service;
            opts.serviceName = interface->serviceName;
            opts.serviceLanguage = celix_properties_get(regProps, CELIX_FRAMEWORK_SERVICE_LANGUAGE, NULL);
            celix_bundleContext_log(component->context, CELIX_LOG_LEVEL_TRACE,
                   "Async registering service %s for component %s (uuid=%s)",
                   interface->serviceName,
                   component->name,
                   component->uuid);
            long svcId = celix_bundleContext_registerServiceWithOptionsAsync(component->context, &opts);
            interface->svcId = svcId;
        }
    }
    if (needLock) {
        celixThreadMutex_unlock(&component->mutex);
    }

    return CELIX_SUCCESS;
}

/**
 * Unregister component services. This function should be called with the component->mutex locked.
 * If needLock is false, this function should be called with the component->mutex locked.
 */
static celix_status_t celix_dmComponent_unregisterServices(celix_dm_component_t *component, bool needLock) {
    celix_status_t status = CELIX_SUCCESS;

    if (needLock) {
        celixThreadMutex_lock(&component->mutex);
    }
    celix_array_list_t* ids = NULL;
    for (int i = 0; i < celix_arrayList_size(component->providedInterfaces); ++i) {
	    dm_interface_t *interface = arrayList_get(component->providedInterfaces, i);
	    if (interface->svcId == -1) {
	        continue;
	    }
	    if (ids == NULL) {
            ids = celix_arrayList_create();
	    }
	    celix_arrayList_addLong(ids, interface->svcId);
	    interface->svcId = -1L;
        celix_bundleContext_log(component->context, CELIX_LOG_LEVEL_TRACE,
               "Unregistering service %s for component %s (uuid=%s)",
               interface->serviceName,
               component->name,
               component->uuid);
    }
    if (needLock) {
        celixThreadMutex_unlock(&component->mutex);
    }


    if (ids != NULL) {
        if (!needLock /*already locked when calling*/) {
            celixThreadMutex_unlock(&component->mutex);
        }
        for (int i = 0; i < celix_arrayList_size(ids); ++i) {
            long svcId = celix_arrayList_getLong(ids, i);
            celix_bundleContext_unregisterService(component->context, svcId);
        }
<<<<<<< HEAD
    }

    return status;
}

static celix_status_t component_registerServices(celix_dm_component_t *component) {
    celix_status_t status = CELIX_SUCCESS;

    if (component->context != NULL) {
	    unsigned int i;
        celixThreadMutex_lock(&component->mutex);
        for (i = 0; i < arrayList_size(component->dm_interfaces); i++) {
            dm_interface_t *interface = arrayList_get(component->dm_interfaces, i);
            if (interface->svcId == -1L) {
                celix_properties_t *regProps = celix_properties_copy(interface->properties);
                celix_service_registration_options_t opts = CELIX_EMPTY_SERVICE_REGISTRATION_OPTIONS;
                opts.properties = regProps;
                opts.svc = (void*)interface->service;
                opts.serviceName = interface->serviceName;
                interface->svcId = celix_bundleContext_registerServiceWithOptions(component->context, &opts);
            }
=======
        celix_arrayList_destroy(ids);
        if (!needLock) {
            celixThreadMutex_lock(&component->mutex);
>>>>>>> 71ab9d63
        }
    }

    return status;
}

celix_status_t component_setCallbacks(celix_dm_component_t *component, celix_dm_cmp_lifecycle_fpt init, celix_dm_cmp_lifecycle_fpt start, celix_dm_cmp_lifecycle_fpt stop, celix_dm_cmp_lifecycle_fpt deinit) {
    return celix_dmComponent_setCallbacks(component, init, start, stop, deinit);
}

celix_status_t celix_dmComponent_setCallbacks(celix_dm_component_t *component, celix_dm_cmp_lifecycle_fpt init, celix_dm_cmp_lifecycle_fpt start, celix_dm_cmp_lifecycle_fpt stop, celix_dm_cmp_lifecycle_fpt deinit) {
	component->callbackInit = init;
	component->callbackStart = start;
	component->callbackStop = stop;
	component->callbackDeinit = deinit;
	return CELIX_SUCCESS;
}

celix_status_t component_setImplementation(celix_dm_component_t *component, void *implementation) {
    return celix_dmComponent_setImplementation(component, implementation);
}

celix_status_t celix_dmComponent_setImplementation(celix_dm_component_t *component, void *implementation) {
    component->implementation = implementation;
    return CELIX_SUCCESS;
}

celix_status_t component_getBundleContext(celix_dm_component_t *component, bundle_context_pt *context) {
    *context = celix_dmComponent_getBundleContext(component);
    return *context == NULL ? CELIX_BUNDLE_EXCEPTION : CELIX_SUCCESS;
}

celix_bundle_context_t* celix_dmComponent_getBundleContext(celix_dm_component_t *component) {
	celix_bundle_context_t *result = NULL;
	if (component) {
		result = component->context;
	}
    return result;
}

celix_status_t component_getComponentInfo(celix_dm_component_t *component, dm_component_info_pt *out) {
    return celix_dmComponent_getComponentInfo(component, out);
}

celix_status_t celix_dmComponent_getComponentInfo(celix_dm_component_t *component, dm_component_info_pt *out) {
    dm_component_info_pt info = calloc(1, sizeof(*info));
    info->dependency_list = celix_arrayList_create();
    celix_dmComponent_getInterfaces(component, &info->interfaces);

    celixThreadMutex_lock(&component->mutex);
    info->active = false;
    memcpy(info->id, component->uuid, DM_COMPONENT_MAX_ID_LENGTH);
    memcpy(info->name, component->name, DM_COMPONENT_MAX_NAME_LENGTH);
    info->nrOfTimesStarted = component->nrOfTimesStarted;
    info->nrOfTimesResumed = component->nrOfTimesResumed;

    switch (component->state) {
        case DM_CMP_STATE_INACTIVE :
            info->state = strdup("INACTIVE");
            break;
        case DM_CMP_STATE_WAITING_FOR_REQUIRED :
            info->state = strdup("WAITING_FOR_REQUIRED");
            break;
        case DM_CMP_STATE_INSTANTIATED_AND_WAITING_FOR_REQUIRED :
            info->state = strdup("INSTANTIATED_AND_WAITING_FOR_REQUIRED");
            break;
        case DM_CMP_STATE_TRACKING_OPTIONAL :
            info->state = strdup("TRACKING_OPTIONAL");
            info->active = true;
            break;
        default :
            info->state = strdup("UNKNOWN");
            break;
    }

    for (int i = 0; i < celix_arrayList_size(component->dependencies); i += 1) {
        celix_dm_service_dependency_t *dep = celix_arrayList_get(component->dependencies, i);
        dm_service_dependency_info_pt depInfo = celix_dmServiceDependency_createInfo(dep);
        celix_arrayList_add(info->dependency_list, depInfo);
    }

    celixThreadMutex_unlock(&component->mutex);

    *out = info;
    return CELIX_SUCCESS;
}
void component_destroyComponentInfo(dm_component_info_pt info) {
    return celix_dmComponent_destroyComponentInfo(info);
}

void celix_dmComponent_destroyComponentInfo(dm_component_info_pt info) {
    int i;
    int size;
    if (info != NULL) {
        free(info->state);

        if (info->interfaces != NULL) {
            size = celix_arrayList_size(info->interfaces);
            for (i = 0; i < size; i += 1) {
                dm_interface_info_pt intfInfo = celix_arrayList_get(info->interfaces, i);
                free(intfInfo->name);
                properties_destroy(intfInfo->properties);
                free(intfInfo);
            }
            celix_arrayList_destroy(info->interfaces);
        }
        if (info->dependency_list != NULL) {
            size = celix_arrayList_size(info->dependency_list);
            for (i = 0; i < size; i += 1) {
                dm_service_dependency_info_pt depInfo = celix_arrayList_get(info->dependency_list, i);
                dependency_destroyDependencyInfo(depInfo);
            }
            celix_arrayList_destroy(info->dependency_list);
        }
    }
    free(info);
}

bool celix_dmComponent_isActive(celix_dm_component_t *component) {
    celixThreadMutex_lock(&component->mutex);
    bool active = component->state == DM_CMP_STATE_TRACKING_OPTIONAL;
    celixThreadMutex_unlock(&component->mutex);
    return active;
}

const char* celix_dmComponent_stateToString(celix_dm_component_state_t state) {
    switch(state) {
        case DM_CMP_STATE_INACTIVE:
            return "DM_CMP_STATE_INACTIVE";
        case DM_CMP_STATE_WAITING_FOR_REQUIRED:
            return "DM_CMP_STATE_WAITING_FOR_REQUIRED";
        case DM_CMP_STATE_INSTANTIATED_AND_WAITING_FOR_REQUIRED:
            return "DM_CMP_STATE_INSTANTIATED_AND_WAITING_FOR_REQUIRED";
        default: //only DM_CMP_STATE_TRACKING_OPTIONAL left
            return "DM_CMP_STATE_TRACKING_OPTIONAL";
    }
}<|MERGE_RESOLUTION|>--- conflicted
+++ resolved
@@ -51,14 +51,10 @@
      */
     celix_array_list_t* removedDependencies; //type = celix_dm_service_dependency_t*
 
-<<<<<<< HEAD
-    hash_map_pt dependencyEvents; //protected by mutex
-=======
     celix_dm_component_state_t state;
 
     size_t nrOfTimesStarted;
     size_t nrOfTimesResumed;
->>>>>>> 71ab9d63
 
     bool isEnabled;
 };
@@ -126,15 +122,6 @@
     component->callbackStop = NULL;
     component->callbackDeinit = NULL;
     component->state = DM_CMP_STATE_INACTIVE;
-<<<<<<< HEAD
-    component->isStarted = false;
-    component->active = false;
-
-    component->dependencyEvents = hashMap_create(NULL, NULL, NULL, NULL);
-
-    component->executor = NULL;
-    executor_create(component, &component->executor);
-=======
     component->setCLanguageProperty = false;
 
     component->providedInterfaces = celix_arrayList_create();
@@ -142,7 +129,6 @@
     component->removedDependencies = celix_arrayList_create();
     celixThreadMutex_create(&component->mutex, NULL);
     component->isEnabled = false;
->>>>>>> 71ab9d63
     return component;
 }
 
@@ -420,15 +406,7 @@
         celix_properties_set(properties, CELIX_FRAMEWORK_SERVICE_VERSION, serviceVersion);
     }
 
-<<<<<<< HEAD
     celix_properties_set(properties, CELIX_DM_COMPONENT_UUID, (char*)component->id);
-=======
-    if (component->setCLanguageProperty && properties_get(properties, CELIX_FRAMEWORK_SERVICE_LANGUAGE) == NULL) { //always set default lang to C
-        celix_properties_set(properties, CELIX_FRAMEWORK_SERVICE_LANGUAGE, CELIX_FRAMEWORK_SERVICE_C_LANGUAGE);
-    }
-
-    celix_properties_set(properties, CELIX_DM_COMPONENT_UUID, (char*)component->uuid);
->>>>>>> 71ab9d63
 
     if (interface && name) {
         celixThreadMutex_lock(&component->mutex);
@@ -893,33 +871,9 @@
             long svcId = celix_arrayList_getLong(ids, i);
             celix_bundleContext_unregisterService(component->context, svcId);
         }
-<<<<<<< HEAD
-    }
-
-    return status;
-}
-
-static celix_status_t component_registerServices(celix_dm_component_t *component) {
-    celix_status_t status = CELIX_SUCCESS;
-
-    if (component->context != NULL) {
-	    unsigned int i;
-        celixThreadMutex_lock(&component->mutex);
-        for (i = 0; i < arrayList_size(component->dm_interfaces); i++) {
-            dm_interface_t *interface = arrayList_get(component->dm_interfaces, i);
-            if (interface->svcId == -1L) {
-                celix_properties_t *regProps = celix_properties_copy(interface->properties);
-                celix_service_registration_options_t opts = CELIX_EMPTY_SERVICE_REGISTRATION_OPTIONS;
-                opts.properties = regProps;
-                opts.svc = (void*)interface->service;
-                opts.serviceName = interface->serviceName;
-                interface->svcId = celix_bundleContext_registerServiceWithOptions(component->context, &opts);
-            }
-=======
         celix_arrayList_destroy(ids);
         if (!needLock) {
             celixThreadMutex_lock(&component->mutex);
->>>>>>> 71ab9d63
         }
     }
 
