/*
 * Licensed to the Apache Software Foundation (ASF) under one
 * or more contributor license agreements.  See the NOTICE file
 * distributed with this work for additional information
 * regarding copyright ownership.  The ASF licenses this file
 * to you under the Apache License, Version 2.0 (the
 * "License"); you may not use this file except in compliance
 * with the License.  You may obtain a copy of the License at
 *
 *   http://www.apache.org/licenses/LICENSE-2.0
 *
 * Unless required by applicable law or agreed to in writing,
 * software distributed under the License is distributed on an
 * "AS IS" BASIS, WITHOUT WARRANTIES OR CONDITIONS OF ANY
 *  KIND, either express or implied.  See the License for the
 * specific language governing permissions and limitations
 * under the License.
 */

#include <stdlib.h>
#include <stdio.h>
#include <string.h>

#include "service_registration_private.h"
#include "celix_constants.h"
#include "celix_build_assert.h"

static bool serviceRegistration_destroy(struct celix_ref *);
static celix_status_t serviceRegistration_initializeProperties(service_registration_pt registration, properties_pt properties);
static celix_status_t serviceRegistration_createInternal(registry_callback_t callback, bundle_pt bundle, const char* serviceName, unsigned long serviceId,
        const void * serviceObject, properties_pt dictionary, enum celix_service_type svcType, service_registration_pt *registration);

service_registration_pt serviceRegistration_create(registry_callback_t callback, bundle_pt bundle, const char* serviceName, unsigned long serviceId, const void * serviceObject, properties_pt dictionary) {
    service_registration_pt registration = NULL;
	serviceRegistration_createInternal(callback, bundle, serviceName, serviceId, serviceObject, dictionary, CELIX_PLAIN_SERVICE, &registration);
	return registration;
}

service_registration_pt serviceRegistration_createServiceFactory(registry_callback_t callback, bundle_pt bundle, const char* serviceName, unsigned long serviceId, const void * serviceObject, properties_pt dictionary) {
    service_registration_pt registration = NULL;
    serviceRegistration_createInternal(callback, bundle, serviceName, serviceId, serviceObject, dictionary, CELIX_DEPRECATED_FACTORY_SERVICE, &registration);
    return registration;
}

static celix_status_t serviceRegistration_createInternal(registry_callback_t callback, bundle_pt bundle, const char* serviceName, unsigned long serviceId,
                                                         const void * serviceObject, properties_pt dictionary, enum celix_service_type svcType, service_registration_pt *out) {

    celix_status_t status = CELIX_SUCCESS;
	service_registration_pt  reg = calloc(1, sizeof(*reg));
    if (reg) {
        celix_ref_init(&reg->refCount);
        reg->callback = callback;
		reg->svcType = svcType;
		reg->className = strndup(serviceName, 1024*10);
        reg->bundle = bundle;
		reg->serviceId = serviceId;
	    reg->svcObj = serviceObject;
		reg->isUnregistering = false;
		celixThreadRwlock_create(&reg->lock, NULL);
		serviceRegistration_initializeProperties(reg, dictionary);
	} else {
		status = CELIX_ENOMEM;
	}

	if (status == CELIX_SUCCESS) {
		*out = reg;
	}

	return status;
}

void serviceRegistration_retain(service_registration_pt registration) {
    celix_ref_get(&registration->refCount);
}

void serviceRegistration_release(service_registration_pt registration) {
    celix_ref_put(&registration->refCount, serviceRegistration_destroy);
}

static bool serviceRegistration_destroy(struct celix_ref *refCount) {
    service_registration_pt registration = (service_registration_pt )refCount;
    CELIX_BUILD_ASSERT(offsetof(service_registration_t, refCount) == 0);

    //fw_log(logger, CELIX_LOG_LEVEL_DEBUG, "Destroying service registration %p\n", registration);
    free(registration->className);
    registration->className = NULL;
    registration->callback.unregister = NULL;
    properties_destroy(registration->properties);
    celixThreadRwlock_destroy(&registration->lock);
    free(registration);
    return true;
}

static celix_status_t serviceRegistration_initializeProperties(service_registration_pt registration, properties_pt dictionary) {
    char sId[32];

	if (dictionary == NULL) {
		dictionary = properties_create();
	}


	snprintf(sId, 32, "%lu", registration->serviceId);
	properties_set(dictionary, (char *) OSGI_FRAMEWORK_SERVICE_ID, sId);

	if (properties_get(dictionary, (char *) OSGI_FRAMEWORK_OBJECTCLASS) == NULL) {
		properties_set(dictionary, (char *) OSGI_FRAMEWORK_OBJECTCLASS, registration->className);
	}

	registration->properties = dictionary;

	return CELIX_SUCCESS;
}

void serviceRegistration_invalidate(service_registration_pt registration) {
    celixThreadRwlock_writeLock(&registration->lock);
    registration->svcObj = NULL;
    celixThreadRwlock_unlock(&registration->lock);
}

bool serviceRegistration_isValid(service_registration_pt registration) {
    bool isValid;
    if (registration != NULL) {
        celixThreadRwlock_readLock(&registration->lock);
        isValid = registration->svcObj != NULL;
        celixThreadRwlock_unlock(&registration->lock);
    } else {
        isValid = false;
    }
    return isValid;
}

celix_status_t serviceRegistration_unregister(service_registration_pt registration) {
	celix_status_t status = CELIX_SUCCESS;
    bool unregistering = false;
    registry_callback_t callback;
    callback.unregister = NULL;

    // Without any further need of synchronization between callers, __ATOMIC_RELAXED should be sufficient to guarantee that only one caller has a chance to run.
    // Strong form of compare-and-swap is used to avoid spurious failure.
    if(!__atomic_compare_exchange_n(&registration->isUnregistering, &unregistering /* expected*/ , true /* desired */,
                                    false /* weak */, __ATOMIC_RELAXED/*success memorder*/, __ATOMIC_RELAXED/*failure memorder*/)) {
        status = CELIX_ILLEGAL_STATE;
<<<<<<< HEAD
        goto immediate_return;
    }
    callback = registration->callback;
	if (callback.unregister != NULL) {
        status = callback.unregister(callback.handle, registration->bundle, registration);
	}

immediate_return:
=======
    } else {
        callback = registration->callback;
        if (callback.unregister != NULL) {
            status = callback.unregister(callback.handle, registration->bundle, registration);
        }
    }

>>>>>>> 3b651dae
    framework_logIfError(celix_frameworkLogger_globalLogger(), status, NULL, "Cannot unregister service registration");
	return status;
}

celix_status_t serviceRegistration_getService(service_registration_pt registration, bundle_pt bundle, const void** service) {
    celix_status_t status = CELIX_SUCCESS;
    celixThreadRwlock_readLock(&registration->lock);
    if(registration->svcObj == NULL) {
        *service = NULL;
        status = CELIX_ILLEGAL_STATE;
    } else if (registration->svcType == CELIX_DEPRECATED_FACTORY_SERVICE) {
        service_factory_pt factory = registration->deprecatedFactory;
        status = factory->getService(factory->handle, bundle, registration, (void **) service);
    } else if (registration->svcType == CELIX_FACTORY_SERVICE) {
        celix_service_factory_t *fac = registration->factory;
        *service = fac->getService(fac->handle, bundle, registration->properties);
    } else { //plain service
        (*service) = registration->svcObj;
    }
    celixThreadRwlock_unlock(&registration->lock);
    if(status == CELIX_SUCCESS && *service == NULL) {
        status = CELIX_SERVICE_EXCEPTION;
    }
    return status;
}

celix_status_t serviceRegistration_ungetService(service_registration_pt registration, bundle_pt bundle, const void** service) {
    celix_status_t status = CELIX_SUCCESS;
    celixThreadRwlock_readLock(&registration->lock);
    if(registration->svcObj == NULL) {
        status = CELIX_ILLEGAL_STATE;
    } else if (registration->svcType == CELIX_DEPRECATED_FACTORY_SERVICE) {
        service_factory_pt factory = registration->deprecatedFactory;
        status  = factory->ungetService(factory->handle, bundle, registration, (void**) service);
    } else if (registration->svcType == CELIX_FACTORY_SERVICE) {
        celix_service_factory_t *fac = registration->factory;
        fac->ungetService(fac->handle, bundle, registration->properties);
    }
    celixThreadRwlock_unlock(&registration->lock);
    *service = NULL;
    return status;
}

celix_status_t serviceRegistration_getProperties(service_registration_pt registration, properties_pt *properties) {
	celix_status_t status = CELIX_SUCCESS;

    if (registration != NULL) {
        *properties = registration->properties;
     } else {
          status = CELIX_ILLEGAL_ARGUMENT;
     }

    framework_logIfError(celix_frameworkLogger_globalLogger(), status, NULL, "Cannot get registration properties");

    return status;
}

celix_status_t serviceRegistration_getBundle(service_registration_pt registration, bundle_pt *bundle) {
    celix_status_t status = CELIX_SUCCESS;
    if (registration == NULL) {
        return CELIX_ILLEGAL_ARGUMENT;
    }

    if (registration != NULL && *bundle == NULL) {
        *bundle = registration->bundle;
	} else {
		status = CELIX_ILLEGAL_ARGUMENT;
	}

    framework_logIfError(celix_frameworkLogger_globalLogger(), status, NULL, "Cannot get bundle");

	return status;
}

celix_status_t serviceRegistration_getServiceName(service_registration_pt registration, const char **serviceName) {
	celix_status_t status = CELIX_SUCCESS;

    if (registration != NULL && serviceName != NULL) {
        *serviceName = registration->className;
	} else {
        status = CELIX_ILLEGAL_ARGUMENT;
    }


    framework_logIfError(celix_frameworkLogger_globalLogger(), status, NULL, "Cannot get service name");

	return status;
}

long serviceRegistration_getServiceId(service_registration_t *registration) {
    long svcId = -1;
    if (registration != NULL) {
        svcId = registration->serviceId;
    }
    return svcId;
}


service_registration_t* celix_serviceRegistration_createServiceFactory(
        registry_callback_t callback,
        const celix_bundle_t *bnd,
        const char *serviceName,
        long svcId,
        celix_service_factory_t* factory,
        celix_properties_t *props) {
    service_registration_pt registration = NULL;
    serviceRegistration_createInternal(callback, (celix_bundle_t*)bnd, serviceName, svcId, factory, props, CELIX_FACTORY_SERVICE, &registration);
    return registration;
}

bool serviceRegistration_isFactoryService(service_registration_t *registration) {
    bool isFactory = false;
    if (registration != NULL) {
        isFactory = registration->svcType == CELIX_FACTORY_SERVICE || registration->svcType == CELIX_DEPRECATED_FACTORY_SERVICE;
    }
    return isFactory;
}<|MERGE_RESOLUTION|>--- conflicted
+++ resolved
@@ -140,16 +140,6 @@
     if(!__atomic_compare_exchange_n(&registration->isUnregistering, &unregistering /* expected*/ , true /* desired */,
                                     false /* weak */, __ATOMIC_RELAXED/*success memorder*/, __ATOMIC_RELAXED/*failure memorder*/)) {
         status = CELIX_ILLEGAL_STATE;
-<<<<<<< HEAD
-        goto immediate_return;
-    }
-    callback = registration->callback;
-	if (callback.unregister != NULL) {
-        status = callback.unregister(callback.handle, registration->bundle, registration);
-	}
-
-immediate_return:
-=======
     } else {
         callback = registration->callback;
         if (callback.unregister != NULL) {
@@ -157,7 +147,6 @@
         }
     }
 
->>>>>>> 3b651dae
     framework_logIfError(celix_frameworkLogger_globalLogger(), status, NULL, "Cannot unregister service registration");
 	return status;
 }
