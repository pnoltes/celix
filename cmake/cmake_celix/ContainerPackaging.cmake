--- conflicted
+++ resolved
@@ -37,11 +37,7 @@
     list(GET ARGN 0 CONTAINER_TARGET)
     list(REMOVE_AT ARGN 0)
 
-<<<<<<< HEAD
-    set(OPTIONS COPY CXX GEN_BUNDLES_CONFIG)
-=======
     set(OPTIONS COPY CXX USE_CONFIG)
->>>>>>> 392f12ee
     set(ONE_VAL_ARGS GROUP NAME LAUNCHER LAUNCHER_SRC DIR)
     set(MULTI_VAL_ARGS BUNDLES PROPERTIES EMBEDDED_PROPERTIES RUNTIME_PROPERTIES)
     cmake_parse_arguments(CONTAINER "${OPTIONS}" "${ONE_VAL_ARGS}" "${MULTI_VAL_ARGS}" ${ARGN})
@@ -134,32 +130,6 @@
     #generate config.properties. C
     set(CONTAINER_PROPS "${CONTAINER_LOC}/config.properties")
     set(STAGE1_PROPERTIES "${PROJECT_BINARY_DIR}/celix/gen/containers/${CONTAINER_TARGET}/container-config-stage1.properties")
-<<<<<<< HEAD
-    if (CONTAINER_GEN_BUNDLES_CONFIG)
-        file(GENERATE
-            OUTPUT "${STAGE1_PROPERTIES}"
-            CONTENT "$<JOIN:$<TARGET_PROPERTY:${CONTAINER_TARGET},CONTAINER_RUNTIME_PROPERTIES>,
->
-CELIX_AUTO_START_0=$<JOIN:$<TARGET_PROPERTY:${CONTAINER_TARGET},CONTAINER_BUNDLES_LEVEL_0>, >
-CELIX_AUTO_START_1=$<JOIN:$<TARGET_PROPERTY:${CONTAINER_TARGET},CONTAINER_BUNDLES_LEVEL_1>, >
-CELIX_AUTO_START_2=$<JOIN:$<TARGET_PROPERTY:${CONTAINER_TARGET},CONTAINER_BUNDLES_LEVEL_2>, >
-CELIX_AUTO_START_3=$<JOIN:$<TARGET_PROPERTY:${CONTAINER_TARGET},CONTAINER_BUNDLES_LEVEL_3>, >
-CELIX_AUTO_START_4=$<JOIN:$<TARGET_PROPERTY:${CONTAINER_TARGET},CONTAINER_BUNDLES_LEVEL_4>, >
-CELIX_AUTO_START_5=$<JOIN:$<TARGET_PROPERTY:${CONTAINER_TARGET},CONTAINER_BUNDLES_LEVEL_5>, >
-CELIX_AUTO_START_6=$<JOIN:$<TARGET_PROPERTY:${CONTAINER_TARGET},CONTAINER_BUNDLES_LEVEL_6>, >"
-        )
-        file(GENERATE
-            OUTPUT "${CONTAINER_PROPS}"
-            INPUT "${STAGE1_PROPERTIES}"
-        )
-    else ()
-        file(GENERATE
-            OUTPUT "${STAGE1_PROPERTIES}"
-            CONTENT "$<JOIN:$<TARGET_PROPERTY:${CONTAINER_TARGET},CONTAINER_RUNTIME_PROPERTIES>,
->
-"
-        )
-=======
     if (CONTAINER_USE_CONFIG)
         file(GENERATE
                 OUTPUT "${STAGE1_PROPERTIES}"
@@ -186,17 +156,12 @@
 >
 "
                 )
->>>>>>> 392f12ee
         #Condition is there so that config.properties file will only be generated if there are runtime properties
         file(GENERATE
                 OUTPUT "${CONTAINER_PROPS}"
                 INPUT "${STAGE1_PROPERTIES}"
                 CONDITION $<NOT:$<STREQUAL:,$<TARGET_PROPERTY:${CONTAINER_TARGET},CONTAINER_RUNTIME_PROPERTIES>>>
-<<<<<<< HEAD
-        )
-=======
                 )
->>>>>>> 392f12ee
     endif ()
 
     #needed in the release.sh & run.sh files
