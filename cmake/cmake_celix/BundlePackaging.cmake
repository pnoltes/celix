--- conflicted
+++ resolved
@@ -88,6 +88,7 @@
     endif()
 endfunction()
 
+
 function(add_bundle)
     #message(DEPRECATION"add_bundle is DEPRECATION, use add_celix_bundle instead.")
     add_celix_bundle(${ARGN})
@@ -97,7 +98,7 @@
     list(REMOVE_AT ARGN 0)
 
     set(OPTIONS NO_ACTIVATOR)
-    set(ONE_VAL_ARGS VERSION ACTIVATOR SYMBOLIC_NAME NAME DESCRIPTION FILENAME)
+    set(ONE_VAL_ARGS VERSION ACTIVATOR SYMBOLIC_NAME NAME DESCRIPTION FILE_NAME)
     set(MULTI_VAL_ARGS SOURCES PRIVATE_LIBRARIES EXPORT_LIBRARIES IMPORT_LIBRARIES HEADERS)
     cmake_parse_arguments(BUNDLE "${OPTIONS}" "${ONE_VAL_ARGS}" "${MULTI_VAL_ARGS}" ${ARGN})
 
@@ -125,18 +126,12 @@
     endif ()
     if (NOT BUNDLE_SYMBOLIC_NAME)
         set(BUNDLE_SYMBOLIC_NAME ${BUNDLE_TARGET_NAME})
-<<<<<<< HEAD
     endif ()
     if (NOT BUNDLE_FILENAME)
         set(BUNDLE_FILENAME ${BUNDLE_TARGET_NAME}.zip)
     endif ()
 
     set(BUNDLE_FILE "${CMAKE_CURRENT_BINARY_DIR}/${BUNDLE_FILENAME}")
-=======
-    endif()
-    set(BUNDLE_FILE_NAME "${BUNDLE_TARGET_NAME}.zip")
-    set(BUNDLE_FILE "${CMAKE_CURRENT_BINARY_DIR}/${BUNDLE_FILE_NAME}")
->>>>>>> ee29b00d
     set(BUNDLE_CONTENT_DIR "${CMAKE_CURRENT_BINARY_DIR}/${BUNDLE_TARGET_NAME}_content")
     set(BUNDLE_GEN_DIR "${CMAKE_CURRENT_BINARY_DIR}/${BUNDLE_TARGET_NAME}_gen")
 
@@ -226,18 +221,13 @@
     #internal use
     set_target_properties(${BUNDLE_TARGET_NAME} PROPERTIES "BUNDLE_IS_BUNDLE_TARGET" TRUE) #indicate that this is a bundle target
     set_target_properties(${BUNDLE_TARGET_NAME} PROPERTIES "BUNDLE_DEPEND_TARGETS" "") #bundle target dependencies. Note can be extended after the add_bundle call
-    set_target_properties(${BUNDLE_TARGET_NAME} PROPERTIES "BUNDLE_GEN_DIR" ${BUNDLE_GEN_DIR}) #location for generated output. 
+    set_target_properties(${BUNDLE_TARGET_NAME} PROPERTIES "BUNDLE_GEN_DIR" ${BUNDLE_GEN_DIR}) #location for generated output.
+    set_target_properties(${BUNDLE_TARGET_NAME} PROPERTIES "BUNDLE_CREATE_BUNDLE_TARGET" ${BUNDLE_TARGET_NAME}_bundle)
 
     #bundle specific
-<<<<<<< HEAD
     set_target_properties(${BUNDLE_TARGET_NAME} PROPERTIES "BUNDLE_CONTENT_DIR" ${BUNDLE_CONTENT_DIR}) #location where the content to be jar/zipped.
     set_target_properties(${BUNDLE_TARGET_NAME} PROPERTIES "BUNDLE_FILENAME" ${BUNDLE_FILENAME}) #target bundle filename (.zip)
     set_target_properties(${BUNDLE_TARGET_NAME} PROPERTIES "BUNDLE_FILE" ${BUNDLE_FILE}) #target bundle abs file path (.zip)
-=======
-    set_target_properties(${BUNDLE_TARGET_NAME} PROPERTIES "BUNDLE_CONTENT_DIR" ${BUNDLE_CONTENT_DIR}) #location where the content to be jar/zipped. 
-    set_target_properties(${BUNDLE_TARGET_NAME} PROPERTIES "BUNDLE_FILE" ${BUNDLE_FILE}) #target bundle file (.zip)
-    set_target_properties(${BUNDLE_TARGET_NAME} PROPERTIES "BUNDLE_FILE_NAME" ${BUNDLE_FILE_NAME}) #target bundle file (.zip)
->>>>>>> ee29b00d
 
     #name and version
     set_target_properties(${BUNDLE_TARGET_NAME} PROPERTIES "BUNDLE_NAME" ${BUNDLE_NAME}) #The bundle name default target name
