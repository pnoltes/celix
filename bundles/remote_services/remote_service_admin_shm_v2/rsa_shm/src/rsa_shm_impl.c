--- conflicted
+++ resolved
@@ -490,10 +490,6 @@
     if (celix_properties_get(endpointProperties, RSA_SHM_RPC_TYPE_KEY, NULL) == NULL) {
         celix_properties_set(endpointProperties, RSA_SHM_RPC_TYPE_KEY, RSA_SHM_RPC_TYPE_DEFAULT);
     }
-<<<<<<< HEAD
-    celix_properties_assign(endpointProperties, strdup(OSGI_RSA_SERVICE_IMPORTED_CONFIGS), importedConfigs);
-=======
->>>>>>> d46d9838
     celix_properties_set(endpointProperties, (char *) RSA_SHM_SERVER_NAME_KEY, admin->shmServerName);
     status = endpointDescription_create(endpointProperties, description);
     if (status != CELIX_SUCCESS) {
