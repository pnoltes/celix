/*
 * Licensed to the Apache Software Foundation (ASF) under one
 * or more contributor license agreements.  See the NOTICE file
 * distributed with this work for additional information
 * regarding copyright ownership.  The ASF licenses this file
 * to you under the Apache License, Version 2.0 (the
 * "License"); you may not use this file except in compliance
 * with the License.  You may obtain a copy of the License at
 *
 *   http://www.apache.org/licenses/LICENSE-2.0
 *
 * Unless required by applicable law or agreed to in writing,
 * software distributed under the License is distributed on an
 * "AS IS" BASIS, WITHOUT WARRANTIES OR CONDITIONS OF ANY
 *  KIND, either express or implied.  See the License for the
 * specific language governing permissions and limitations
 * under the License.
 */

#include <stdio.h>
#include <stdlib.h>
#include <unistd.h>

#include <arpa/inet.h>
#include <netdb.h>
#include <ifaddrs.h>
#include <string.h>
#include <uuid/uuid.h>
#include <curl/curl.h>
#include <limits.h>
#include <net/if.h>

#include <jansson.h>
#include "json_serializer.h"
#include "utils.h"
#include "celix_utils.h"
#include "celix_ref.h"

#include "import_registration_dfi.h"
#include "export_registration_dfi.h"
#include "remote_service_admin_dfi.h"
#include "json_rpc.h"

#include "remote_constants.h"
#include "celix_constants.h"
#include "civetweb.h"

#include "remote_service_admin_dfi_constants.h"
#include "celix_bundle_context.h"
#include "celix_string_hash_map.h"
#include "celix_stdlib_cleanup.h"

// defines how often the webserver is restarted (with an increased port number)
#define MAX_NUMBER_OF_RESTARTS 5


#define RSA_LOG_ERROR(admin, msg, ...) \
    celix_logHelper_log((admin)->loghelper, CELIX_LOG_LEVEL_ERROR, (msg),  ##__VA_ARGS__)

#define RSA_LOG_WARNING(admin, msg, ...) \
    celix_logHelper_log((admin)->loghelper, CELIX_LOG_LEVEL_ERROR, (msg),  ##__VA_ARGS__)

#define RSA_LOG_DEBUG(admin, msg, ...) \
    celix_logHelper_log((admin)->loghelper, CELIX_LOG_LEVEL_ERROR, (msg),  ##__VA_ARGS__)


/**
 * If set to true the rsa will create a thread to handle stopping of service export.
 *
 * This stop thread can be removed when the branch feature/async_svc_registration is merged and
 * celix_bundleContext_stopTrackerAsync is available.
 *
 */
#define CELIX_RSA_USE_STOP_EXPORT_THREAD true


typedef struct celix_imported_endpoint_url_ref {
    struct celix_ref ref;//It must be first
    char url[0];
}celix_imported_endpoint_url_ref_t;

struct remote_service_admin {
    celix_bundle_context_t *context;
    celix_log_helper_t *loghelper;

    celix_thread_rwlock_t exportedServicesLock;
    hash_map_pt exportedServices;

    //NOTE stopExportsMutex, stopExports, stopExportsActive, stopExportsCond and stopExportsThread are only used if CELIX_RSA_USE_STOP_EXPORT_THREAD is set to true
    celix_thread_mutex_t stopExportsMutex;
    celix_array_list_t *stopExports;
    bool stopExportsActive;
    celix_thread_cond_t stopExportsCond;
    celix_thread_t stopExportsThread;

    celix_thread_mutex_t importedServicesLock;
<<<<<<< HEAD
    array_list_pt importedServices;
    celix_string_hash_map_t* importedEndpointUrls;//key: endpointId, value: celix_imported_endpoint_url_ref_t*
=======
    celix_array_list_t* importedServices;
>>>>>>> 70548d61

    char *port;
    char *ip;
    char *discoveryInterface;
    bool dynamicIpSupport;

    struct mg_context *ctx;

    FILE *logFile;

    bool curlShareEnabled;
    void *curlShare;
    pthread_mutex_t curlMutexConnect;
    pthread_mutex_t curlMutexCookie;
    pthread_mutex_t curlMutexDns;
};

struct celix_post_data {
    const char *readptr;
    size_t size;
    size_t read;
};

struct celix_get_data_reply {
    FILE* stream;
    char* buf;
    size_t size;
};

#define CELIX_RSA_REMOTE_PROXY_FACTORY   "remote_proxy_factory"
#define CELIX_RSA_REMOTE_PROXY_TIMEOUT   "remote_proxy_timeout"

static const char *data_response_headers =
        "HTTP/1.1 200 OK\r\n"
                "Cache: no-cache\r\n"
                "Content-Type: application/json\r\n"
                "\r\n";

static const char *no_content_response_headers =
        "HTTP/1.1 204 OK\r\n";

static const unsigned int DEFAULT_TIMEOUT = 0;

static int remoteServiceAdmin_callback(struct mg_connection *conn);
static celix_status_t remoteServiceAdmin_createEndpointDescription(remote_service_admin_t *admin, service_reference_pt reference, celix_properties_t *props, char *interface, endpoint_description_t **description);
static celix_status_t remoteServiceAdmin_send(void *handle, endpoint_description_t *endpointDescription, char *request, celix_properties_t *metadata, char **reply);
static celix_status_t remoteServiceAdmin_getIpAddress(char* interface, char** ip);
static char* remoteServiceAdmin_getIFNameForIP(const char *ip);
static size_t remoteServiceAdmin_readCallback(void *ptr, size_t size, size_t nmemb, void *userp);
static size_t remoteServiceAdmin_write(void *contents, size_t size, size_t nmemb, void *userp);
static void remoteServiceAdmin_setupStopExportsThread(remote_service_admin_t* admin);
static void remoteServiceAdmin_teardownStopExportsThread(remote_service_admin_t* admin);

static void remoteServiceAdmin_curlshare_lock(CURL *handle, curl_lock_data data, curl_lock_access laccess, void *userptr)
{
    (void)handle;
    (void)data;
    (void)laccess;
    remote_service_admin_t *rsa = userptr;
    switch(data) {
        case CURL_LOCK_DATA_CONNECT:
            pthread_mutex_lock(&rsa->curlMutexConnect);
            break;
        case CURL_LOCK_DATA_COOKIE:
            pthread_mutex_lock(&rsa->curlMutexCookie);
            break;
        case CURL_LOCK_DATA_DNS:
            pthread_mutex_lock(&rsa->curlMutexDns);
            break;
        default:
            break;
    }
}

static void remoteServiceAdmin_curlshare_unlock(CURL *handle, curl_lock_data data, void *userptr)
{
    (void)handle;
    (void)data;
    remote_service_admin_t *rsa = userptr;
    switch(data) {
        case CURL_LOCK_DATA_CONNECT:
            pthread_mutex_unlock(&rsa->curlMutexConnect);
            break;
        case CURL_LOCK_DATA_COOKIE:
            pthread_mutex_unlock(&rsa->curlMutexCookie);
            break;
        case CURL_LOCK_DATA_DNS:
            pthread_mutex_unlock(&rsa->curlMutexDns);
            break;
        default:
            break;
    }
}

celix_status_t remoteServiceAdmin_create(celix_bundle_context_t *context, remote_service_admin_t **admin) {
    celix_status_t status = CELIX_SUCCESS;

    *admin = calloc(1, sizeof(**admin));

    if (!*admin) {
        status = CELIX_ENOMEM;
    } else {
        (*admin)->context = context;
        (*admin)->exportedServices = hashMap_create(NULL, NULL, NULL, NULL);
        (*admin)->importedServices = celix_arrayList_create();

         celixThreadRwlock_create(&(*admin)->exportedServicesLock, NULL);
         celixThreadMutex_create(&(*admin)->importedServicesLock, NULL);

        (*admin)->importedEndpointUrls = celix_stringHashMap_create();//Ignore ENOMEM for now and deal with it on other PRs in the future

        (*admin)->loghelper = celix_logHelper_create(context, "celix_rsa_admin");

        long port = celix_bundleContext_getPropertyAsLong(context, RSA_PORT_KEY, RSA_PORT_DEFAULT);
        const char *ip = celix_bundleContext_getProperty(context, RSA_IP_KEY, RSA_IP_DEFAULT);
        const char *interface = celix_bundleContext_getProperty(context, RSA_INTERFACE_KEY, NULL);
        (*admin)->curlShareEnabled = celix_bundleContext_getPropertyAsBool(context, RSA_DFI_USE_CURL_SHARE_HANDLE, RSA_DFI_USE_CURL_SHARE_HANDLE_DEFAULT);

        (*admin)->dynamicIpSupport = celix_bundleContext_getPropertyAsBool(context, CELIX_RSA_DFI_DYNAMIC_IP_SUPPORT, CELIX_RSA_DFI_DYNAMIC_IP_SUPPORT_DEFAULT);

        char *detectedIp = NULL;
        if ((interface != NULL) && (remoteServiceAdmin_getIpAddress((char*)interface, &detectedIp) != CELIX_SUCCESS)) {
            celix_logHelper_log((*admin)->loghelper, CELIX_LOG_LEVEL_WARNING, "RSA: Could not retrieve IP address for interface %s", interface);
        }
        if (detectedIp != NULL) {
            ip = detectedIp;
            (*admin)->discoveryInterface = celix_utils_strdup(interface);
        } else {
            (*admin)->discoveryInterface = remoteServiceAdmin_getIFNameForIP(ip);
        }

        if (ip != NULL) {
            celix_logHelper_log((*admin)->loghelper, CELIX_LOG_LEVEL_DEBUG, "RSA: Using %s for service annunciation", ip);
            (*admin)->ip = strdup(ip);
        }

        if (detectedIp != NULL) {
            free(detectedIp);
        }

        (*admin)->curlShare = curl_share_init();
        curl_share_setopt((*admin)->curlShare, CURLSHOPT_SHARE, CURL_LOCK_DATA_CONNECT);
        curl_share_setopt((*admin)->curlShare, CURLSHOPT_SHARE, CURL_LOCK_DATA_COOKIE);
        curl_share_setopt((*admin)->curlShare, CURLSHOPT_SHARE, CURL_LOCK_DATA_DNS);
        curl_share_setopt((*admin)->curlShare, CURLSHOPT_USERDATA, *admin);

        curl_share_setopt((*admin)->curlShare, CURLSHOPT_LOCKFUNC, remoteServiceAdmin_curlshare_lock);
        curl_share_setopt((*admin)->curlShare, CURLSHOPT_UNLOCKFUNC, remoteServiceAdmin_curlshare_unlock);

        if(status == CELIX_SUCCESS && pthread_mutex_init(&(*admin)->curlMutexConnect, NULL) != 0) {
            fprintf(stderr, "Could not initialize mutex connect\n");
            status = EPERM;
        }

        if(status == CELIX_SUCCESS && pthread_mutex_init(&(*admin)->curlMutexCookie, NULL) != 0) {
            fprintf(stderr, "Could not initialize mutex cookie\n");
            status = EPERM;
        }

        if(status == CELIX_SUCCESS && pthread_mutex_init(&(*admin)->curlMutexDns, NULL) != 0) {
            fprintf(stderr, "Could not initialize mutex dns\n");
            status = EPERM;
        }

        remoteServiceAdmin_setupStopExportsThread(*admin);

        // Prepare callbacks structure. We have only one callback, the rest are NULL.
        struct mg_callbacks callbacks;
        memset(&callbacks, 0, sizeof(callbacks));
        callbacks.begin_request = remoteServiceAdmin_callback;

        char newPort[10];
        snprintf(newPort, 10, "%li", port);

        unsigned int port_counter = 0;
        bool bindToAllInterfaces = celix_bundleContext_getPropertyAsBool(context, CELIX_RSA_BIND_ON_ALL_INTERFACES, CELIX_RSA_BIND_ON_ALL_INTERFACES_DEFAULT);
        do {
            char *listeningPorts = NULL;
            if (bindToAllInterfaces || (*admin)->dynamicIpSupport) {
                asprintf(&listeningPorts,"0.0.0.0:%s,[::]:%s", newPort,newPort);
            } else {
                asprintf(&listeningPorts,"%s:%s", (*admin)->ip, newPort);
            }

            const char *options[] = { "listening_ports", listeningPorts, "num_threads", "5", NULL};

            (*admin)->ctx = mg_start(&callbacks, (*admin), options);

            if ((*admin)->ctx != NULL) {
                celix_logHelper_log((*admin)->loghelper, CELIX_LOG_LEVEL_INFO, "RSA: Start webserver: %s", listeningPorts);
                (*admin)->port = strdup(newPort);

            } else {
                celix_logHelper_log((*admin)->loghelper, CELIX_LOG_LEVEL_ERROR, "Error while starting rsa server on port %s - retrying on port %li...", newPort, port + port_counter);
                snprintf(newPort, 10,  "%li", port + port_counter++);
            }

            free(listeningPorts);

        } while (((*admin)->ctx == NULL) && (port_counter < MAX_NUMBER_OF_RESTARTS));
    }

    bool logCalls = celix_bundleContext_getPropertyAsBool(context, RSA_LOG_CALLS_KEY, RSA_LOG_CALLS_DEFAULT);
    if (logCalls) {
        const char *f = celix_bundleContext_getProperty(context, RSA_LOG_CALLS_FILE_KEY, RSA_LOG_CALLS_FILE_DEFAULT);
        if (strncmp(f, "stdout", strlen("stdout")) == 0) {
            (*admin)->logFile = stdout;
        } else {
            (*admin)->logFile = fopen(f, "w");
            if ( (*admin)->logFile == NULL) {
                celix_logHelper_log((*admin)->loghelper, CELIX_LOG_LEVEL_WARNING, "Error opening file '%s' for logging calls. %s", f, strerror(errno));
            }
        }
    }

    return status;
}


celix_status_t remoteServiceAdmin_destroy(remote_service_admin_t **admin) {
    celix_status_t status = CELIX_SUCCESS;

    celix_bundleContext_waitForEvents((*admin)->context);

    if ( (*admin)->logFile != NULL && (*admin)->logFile != stdout) {
        fclose((*admin)->logFile);
    }
    free((*admin)->discoveryInterface);
    free((*admin)->ip);
    free((*admin)->port);
    curl_share_cleanup((*admin)->curlShare);
    pthread_mutex_destroy(&(*admin)->curlMutexConnect);
    pthread_mutex_destroy(&(*admin)->curlMutexCookie);
    pthread_mutex_destroy(&(*admin)->curlMutexDns);
    CELIX_STRING_HASH_MAP_ITERATE((*admin)->importedEndpointUrls, iter) {
        celix_imported_endpoint_url_ref_t* urlRef = iter.value.ptrValue;
        celix_ref_put(&urlRef->ref, (void*)free);
    }
    celix_stringHashMap_destroy((*admin)->importedEndpointUrls);
    celixThreadRwlock_destroy(&(*admin)->exportedServicesLock);
    celixThreadMutex_destroy(&(*admin)->importedServicesLock);
    free(*admin);

    *admin = NULL;

    return status;
}

void* remoteServiceAdmin_stopExportsThread(void *data) {
    remote_service_admin_t* admin = data;
    bool active = true;

    while (active) {
        celixThreadMutex_lock(&admin->stopExportsMutex);
        if (admin->stopExportsActive && celix_arrayList_size(admin->stopExports) == 0) {
            celixThreadCondition_timedwaitRelative(&admin->stopExportsCond, &admin->stopExportsMutex, 1, 0);
        }
        for (int i = 0; i < celix_arrayList_size(admin->stopExports); ++i) {
            export_registration_t *export = celix_arrayList_get(admin->stopExports, i);
            exportRegistration_destroy(export);
        }
        celix_arrayList_clear(admin->stopExports);
        active = admin->stopExportsActive;
        celixThreadMutex_unlock(&admin->stopExportsMutex);
    }

    return NULL;
}

static void remoteServiceAdmin_setupStopExportsThread(remote_service_admin_t* admin) {
    if (CELIX_RSA_USE_STOP_EXPORT_THREAD) {
        //setup exports stop thread
        celixThreadMutex_create(&admin->stopExportsMutex, NULL);
        admin->stopExports = celix_arrayList_create();
        celixThreadCondition_init(&admin->stopExportsCond, NULL);
        admin->stopExportsActive = true;
        celixThread_create(&admin->stopExportsThread, NULL, remoteServiceAdmin_stopExportsThread, admin);
    }
}

static void remoteServiceAdmin_teardownStopExportsThread(remote_service_admin_t* admin) {
    if (CELIX_RSA_USE_STOP_EXPORT_THREAD) {
        celixThreadMutex_lock(&admin->stopExportsMutex);
        admin->stopExportsActive = false;
        celixThreadCondition_broadcast(&admin->stopExportsCond);
        celixThreadMutex_unlock(&admin->stopExportsMutex);
        celixThread_join(admin->stopExportsThread, NULL);
        celix_arrayList_destroy(admin->stopExports);
        celixThreadMutex_destroy(&admin->stopExportsMutex);
        celixThreadCondition_destroy(&admin->stopExportsCond);
    }
}

static void remoteServiceAdmin_stopExport(remote_service_admin_t *admin, export_registration_t* export) {
    if (export != NULL) {
        if (CELIX_RSA_USE_STOP_EXPORT_THREAD) {
            celixThreadMutex_lock(&admin->stopExportsMutex);
            exportRegistration_setActive(export, false);
            celix_arrayList_add(admin->stopExports, export);
            celixThreadCondition_broadcast(&admin->stopExportsCond);
            celixThreadMutex_unlock(&admin->stopExportsMutex);
        } else {
            exportRegistration_waitTillNotUsed(export);
            exportRegistration_destroy(export);
        }
    }
}

celix_status_t remoteServiceAdmin_stop(remote_service_admin_t *admin) {
    celix_status_t status = CELIX_SUCCESS;

    celixThreadRwlock_writeLock(&admin->exportedServicesLock);

    hash_map_iterator_pt iter = hashMapIterator_create(admin->exportedServices);
    while (hashMapIterator_hasNext(iter)) {
        celix_array_list_t *exports = hashMapIterator_nextValue(iter);
        int i;
        for (i = 0; i < celix_arrayList_size(exports); i++) {
            export_registration_t *export = celix_arrayList_get(exports, i);
            remoteServiceAdmin_stopExport(admin, export);
        }
        celix_arrayList_destroy(exports);
    }
    hashMapIterator_destroy(iter);
    celixThreadRwlock_unlock(&admin->exportedServicesLock);

    remoteServiceAdmin_teardownStopExportsThread(admin);

    celixThreadMutex_lock(&admin->importedServicesLock);
    int i;
    int size = celix_arrayList_size(admin->importedServices);
    for (i = 0; i < size ; i += 1) {
        import_registration_t *import = celix_arrayList_get(admin->importedServices, i);
        if (import != NULL) {
            importRegistration_destroy(import);
        }
    }
    celixThreadMutex_unlock(&admin->importedServicesLock);

    if (admin->ctx != NULL) {
        celix_logHelper_log(admin->loghelper, CELIX_LOG_LEVEL_INFO, "RSA: Stopping webserver...");
        mg_stop(admin->ctx);
        admin->ctx = NULL;
    }

    hashMap_destroy(admin->exportedServices, false, false);
    celix_arrayList_destroy(admin->importedServices);

    celix_logHelper_destroy(admin->loghelper);

    return status;
}

/**
 * Request: http://host:port/services/{service}/{request}
 */
//void *remoteServiceAdmin_callback(enum mg_event event, struct mg_connection *conn, const struct mg_request_info *request_info) {

celix_status_t importRegistration_getFactory(import_registration_t *import, service_factory_pt *factory);

static int remoteServiceAdmin_callback(struct mg_connection *conn) {
    int result = 1; // zero means: let civetweb handle it further, any non-zero value means it is handled by us...
    export_registration_t *export = NULL;
    celix_properties_t *metadata = NULL;

    const struct mg_request_info *request_info = mg_get_request_info(conn);
    if (request_info->request_uri != NULL) {
        remote_service_admin_t *rsa = request_info->user_data;


        if (strncmp(request_info->request_uri, "/service/", 9) == 0 && strcmp("POST", request_info->request_method) == 0) {

            // uri = /services/myservice/call
            const char *uri = request_info->request_uri;
            // rest = myservice/call

            const char *rest = uri+9;
            char *interfaceStart = strchr(rest, '/');
            int pos = interfaceStart - rest;
            char service[pos+1];
            strncpy(service, rest, pos);
            service[pos] = '\0';
            unsigned long serviceId = strtoul(service,NULL,10);

            for (int i = 0; i < request_info->num_headers; i++) {
                struct mg_header header = request_info->http_headers[i];
                if (strncmp(header.name, "X-RSA-Metadata-", 15) == 0) {
                    if (metadata == NULL) {
                        metadata = celix_properties_create();
                    }
                    celix_properties_set(metadata, header.name + 15, header.value);
                }
            }

            celixThreadRwlock_readLock(&rsa->exportedServicesLock);

            //find endpoint
            hash_map_iterator_pt iter = hashMapIterator_create(rsa->exportedServices);
            while (hashMapIterator_hasNext(iter)) {
                hash_map_entry_pt entry = hashMapIterator_nextEntry(iter);
                celix_array_list_t *exports = hashMapEntry_getValue(entry);
                int expIt = 0;
                for (expIt = 0; expIt < celix_arrayList_size(exports); expIt++) {
                    export_registration_t *check = celix_arrayList_get(exports, expIt);
                    export_reference_t * ref = NULL;
                    exportRegistration_getExportReference(check, &ref);
                    endpoint_description_t * checkEndpoint = NULL;
                    exportReference_getExportedEndpoint(ref, &checkEndpoint);
                    if (serviceId == checkEndpoint->serviceId) {
                        export = check;
                        free(ref);
                        break;
                    }
                    free(ref);
                }
            }
            hashMapIterator_destroy(iter);

            if (export != NULL) {
                exportRegistration_increaseUsage(export);
            } else {
                result = 0;
                RSA_LOG_WARNING(rsa, "No export registration found for service id %lu", serviceId);
            }
            celixThreadRwlock_unlock(&rsa->exportedServicesLock);
        }


        if (export != NULL) {
            uint64_t datalength = request_info->content_length;
            char* data = malloc(datalength + 1);
            mg_read(conn, data, datalength);
            data[datalength] = '\0';

            char *response = NULL;
            int responceLength = 0;
            int rc = exportRegistration_call(export, data, -1, &metadata, &response, &responceLength);
            if (rc != CELIX_SUCCESS) {
                RSA_LOG_ERROR(rsa, "Error trying to invoke remove service, got error %i\n", rc);
            }

            if (rc == CELIX_SUCCESS && response != NULL) {
                mg_write(conn, data_response_headers, strlen(data_response_headers));

                char *bufLoc = response;
                size_t bytesLeft = strlen(response);
                if (bytesLeft > INT_MAX) {
                    //NOTE arcording to civetweb mg_write, there is a limit on mg_write for INT_MAX.
                    RSA_LOG_WARNING(rsa, "nr of bytes to send for a remote call is > INT_MAX, this can lead to issues\n");
                }
                while (bytesLeft > 0) {
                    int send = mg_write(conn, bufLoc, strlen(bufLoc));
                    if (send > 0) {
                        bytesLeft -= send;
                        bufLoc += send;
                    } else {
                        RSA_LOG_ERROR(rsa, "Error sending response: %s", strerror(errno));
                        break;
                    }
                }

                free(response);
            } else {
                mg_write(conn, no_content_response_headers, strlen(no_content_response_headers));
            }
            result = 1;

            free(data);
            exportRegistration_decreaseUsage(export);
        }
    }

    //free metadata
    if(metadata != NULL) {
        celix_properties_destroy(metadata);
    }

    return result;
}

celix_status_t remoteServiceAdmin_exportService(remote_service_admin_t *admin, char *serviceId, celix_properties_t *properties, celix_array_list_t** registrationsOut) {
    celix_status_t status = CELIX_SUCCESS;

    bool export = false;
    const char *exportConfigs = celix_properties_get(properties, CELIX_RSA_SERVICE_EXPORTED_CONFIGS, RSA_DFI_CONFIGURATION_TYPE);
    if (exportConfigs != NULL) {
        // See if the EXPORT_CONFIGS matches this RSA. If so, try to export.

        char *ecCopy = strndup(exportConfigs, strlen(exportConfigs));
        const char delimiter[2] = ",";
        char *token, *savePtr;

        token = strtok_r(ecCopy, delimiter, &savePtr);
        while (token != NULL) {
            if (strncmp(celix_utils_trimInPlace(token), RSA_DFI_CONFIGURATION_TYPE, 1024) == 0) {
                export = true;
                break;
            }

            token = strtok_r(NULL, delimiter, &savePtr);
        }

        free(ecCopy);
    } else {
        export = true;
    }

    celix_array_list_t *registrations = NULL;
    if (export) {
        registrations = celix_arrayList_create();
        celix_array_list_t* references = NULL;
        service_reference_pt reference = NULL;
        char filter[256];

        snprintf(filter, 256, "(%s=%s)", (char *) CELIX_FRAMEWORK_SERVICE_ID, serviceId);

        status = bundleContext_getServiceReferences(admin->context, NULL, filter, &references);

        celix_logHelper_log(admin->loghelper, CELIX_LOG_LEVEL_DEBUG, "RSA: exportService called for serviceId %s", serviceId);

        int i;
        int size = celix_arrayList_size(references);
        for (i = 0; i < size; i += 1) {
            if (i == 0) {
                reference = celix_arrayList_get(references, i);
            } else {
                bundleContext_ungetServiceReference(admin->context, celix_arrayList_get(references, i));
            }
        }
        celix_arrayList_destroy(references);

        if (reference == NULL) {
            celix_logHelper_log(admin->loghelper, CELIX_LOG_LEVEL_ERROR, "ERROR: expected a reference for service id %s.",
                          serviceId);
            status = CELIX_ILLEGAL_STATE;
        }

        const char *exports = NULL;
        const char *provided = NULL;
        if (status == CELIX_SUCCESS) {
            serviceReference_getProperty(reference, (char *) CELIX_RSA_SERVICE_EXPORTED_INTERFACES, &exports);
            serviceReference_getProperty(reference, (char *) CELIX_FRAMEWORK_SERVICE_NAME, &provided);

            if (exports == NULL || provided == NULL || strcmp(exports, provided) != 0) {
                celix_logHelper_log(admin->loghelper, CELIX_LOG_LEVEL_WARNING, "RSA: No Services to export.");
                status = CELIX_ILLEGAL_STATE;
            } else {
                celix_logHelper_log(admin->loghelper, CELIX_LOG_LEVEL_INFO, "RSA: Export service (%s)", provided);
            }
        }

        if (status == CELIX_SUCCESS) {
            const char *interface = provided;
            endpoint_description_t *endpoint = NULL;
            export_registration_t *registration = NULL;

            remoteServiceAdmin_createEndpointDescription(admin, reference, properties, (char *) interface, &endpoint);
            status = exportRegistration_create(admin->loghelper, reference, endpoint, admin->context, admin->logFile,
                                               &registration);
            if (status == CELIX_SUCCESS) {
                status = exportRegistration_start(registration);
                if (status == CELIX_SUCCESS) {
                    celix_arrayList_add(registrations, registration);
                }
            }
        }


        if (status == CELIX_SUCCESS && celix_arrayList_size(registrations) > 0) {
            celixThreadRwlock_writeLock(&admin->exportedServicesLock);
            hashMap_put(admin->exportedServices, reference, registrations);
            celixThreadRwlock_unlock(&admin->exportedServicesLock);
        } else {
            celix_arrayList_destroy(registrations);
            registrations = NULL;
        }
    }

    if (status == CELIX_SUCCESS) {
        //We return a empty list of registrations if Remote Service Admin does not recognize any of the configuration types.
    	celix_array_list_t *newRegistrations = celix_arrayList_create();
        if (registrations != NULL) {
            int regSize = celix_arrayList_size(registrations);
            for (int i = 0; i < regSize; ++i) {
                celix_arrayList_add(newRegistrations, celix_arrayList_get(registrations, i));
            }
        }
        *registrationsOut = newRegistrations;
    }

    return status;
}

celix_status_t remoteServiceAdmin_removeExportedService(remote_service_admin_t *admin, export_registration_t *registration) {
    celix_status_t status;

    celix_logHelper_log(admin->loghelper, CELIX_LOG_LEVEL_INFO, "RSA_DFI: Removing exported service");

    export_reference_t * ref = NULL;
    status = exportRegistration_getExportReference(registration, &ref);

    if (status == CELIX_SUCCESS && ref != NULL) {
        service_reference_pt servRef;
        celixThreadRwlock_writeLock(&admin->exportedServicesLock);
        exportReference_getExportedService(ref, &servRef);

        celix_array_list_t *exports = (celix_array_list_t *)hashMap_get(admin->exportedServices, servRef);
        if (exports != NULL) {
            celix_arrayList_remove(exports, registration);
            if (celix_arrayList_size(exports) == 0) {
                hashMap_remove(admin->exportedServices, servRef);
                celix_arrayList_destroy(exports);
            }
        }

        remoteServiceAdmin_stopExport(admin, registration);
        celixThreadRwlock_unlock(&admin->exportedServicesLock);

        free(ref);

    } else {
        celix_logHelper_log(admin->loghelper, CELIX_LOG_LEVEL_ERROR, "Cannot find reference for registration");
    }

    return status;
}

static celix_status_t remoteServiceAdmin_createEndpointDescription(remote_service_admin_t *admin, service_reference_pt reference, celix_properties_t *props, char *interface, endpoint_description_t **endpoint) {

    celix_status_t status = CELIX_SUCCESS;
    celix_properties_t *endpointProperties = celix_properties_create();

    unsigned int size = 0;
    char **keys;

    serviceReference_getPropertyKeys(reference, &keys, &size);
    for (int i = 0; i < size; i++) {
        char *key = keys[i];
        const char *value = NULL;

        if (serviceReference_getProperty(reference, key, &value) == CELIX_SUCCESS
            && strcmp(key, (char*) CELIX_RSA_SERVICE_EXPORTED_INTERFACES) != 0
            && strcmp(key, (char*) CELIX_RSA_SERVICE_EXPORTED_CONFIGS) != 0
            && strcmp(key, (char*) CELIX_FRAMEWORK_SERVICE_NAME) != 0) {
            celix_properties_set(endpointProperties, key, value);
        }
    }

    const char* serviceId = celix_properties_get(endpointProperties, CELIX_FRAMEWORK_SERVICE_ID, "-1");
    const char *uuid = NULL;

    char buf[512];
    snprintf(buf, 512,  "/service/%s/%s", serviceId, interface);

    char url[1024];
    snprintf(url, 1024, "http://%s:%s%s", admin->ip, admin->port, buf);

    uuid_t endpoint_uid;
    uuid_generate(endpoint_uid);
    char endpoint_uuid[37];
    uuid_unparse_lower(endpoint_uid, endpoint_uuid);

    bundleContext_getProperty(admin->context, CELIX_FRAMEWORK_UUID, &uuid);
    celix_properties_set(endpointProperties, CELIX_RSA_ENDPOINT_FRAMEWORK_UUID, uuid);
    celix_properties_set(endpointProperties, CELIX_FRAMEWORK_SERVICE_NAME, interface);
    celix_properties_set(endpointProperties, CELIX_RSA_ENDPOINT_SERVICE_ID, serviceId);
    celix_properties_set(endpointProperties, CELIX_RSA_ENDPOINT_ID, endpoint_uuid);
    celix_properties_set(endpointProperties, CELIX_RSA_SERVICE_IMPORTED, "true");
    celix_properties_set(endpointProperties, CELIX_RSA_SERVICE_IMPORTED_CONFIGS, RSA_DFI_CONFIGURATION_TYPE);
    celix_properties_set(endpointProperties, RSA_DFI_ENDPOINT_URL, url);
    if (admin->discoveryInterface != NULL) {
        celix_properties_set(endpointProperties, CELIX_RSA_EXPORTED_ENDPOINT_EXPOSURE_INTERFACE, admin->discoveryInterface);
    }
    if (admin->dynamicIpSupport) {
        celix_properties_set(endpointProperties, RSA_DFI_ENDPOINT_URL, buf);
        celix_properties_set(endpointProperties, CELIX_RSA_PORT, admin->port);
    }

    if (props != NULL) {
        CELIX_PROPERTIES_ITERATE(props, iter) {
            celix_properties_set(endpointProperties, iter.key, iter.entry.value);
        }
    }

    *endpoint = calloc(1, sizeof(**endpoint));
    if (!*endpoint) {
        status = CELIX_ENOMEM;
    } else {
        (*endpoint)->id = (char*) celix_properties_get(endpointProperties, (char*) CELIX_RSA_ENDPOINT_ID, NULL);
        (*endpoint)->serviceId = serviceReference_getServiceId(reference);
        (*endpoint)->frameworkUUID = (char*) celix_properties_get(endpointProperties, (char*) CELIX_RSA_ENDPOINT_FRAMEWORK_UUID, NULL);
        (*endpoint)->serviceName = strndup(interface, 1024*10);
        (*endpoint)->properties = endpointProperties;
    }

    free(keys);

    return status;
}

static celix_status_t remoteServiceAdmin_getIpAddress(char* interface, char** ip) {
    celix_status_t status = CELIX_BUNDLE_EXCEPTION;

    struct ifaddrs *ifaddr, *ifa;
    char host[NI_MAXHOST];

    if (getifaddrs(&ifaddr) != -1)
    {
        for (ifa = ifaddr; ifa != NULL && status != CELIX_SUCCESS; ifa = ifa->ifa_next)
        {
            if (ifa->ifa_addr == NULL)
                continue;

            if ((getnameinfo(ifa->ifa_addr,sizeof(struct sockaddr_in), host, NI_MAXHOST, NULL, 0, NI_NUMERICHOST) == 0) && (ifa->ifa_addr->sa_family == AF_INET)) {
                if (interface == NULL) {
                    *ip = strdup(host);
                    status = CELIX_SUCCESS;
                }
                else if (strcmp(ifa->ifa_name, interface) == 0) {
                    *ip = strdup(host);
                    status = CELIX_SUCCESS;
                }
            }
        }

        freeifaddrs(ifaddr);
    }

    return status;
}

static char* remoteServiceAdmin_getIFNameForIP(const char *ip) {
    struct ifaddrs *ifaddr, *ifa;
    char host[NI_MAXHOST];
    char *ifName = NULL;
    if (ip != NULL && getifaddrs(&ifaddr) != -1)
    {
        for (ifa = ifaddr; ifa != NULL; ifa = ifa->ifa_next)
        {
            if (ifa->ifa_addr == NULL)
                continue;

            if ((getnameinfo(ifa->ifa_addr,sizeof(struct sockaddr_in), host, NI_MAXHOST, NULL, 0, NI_NUMERICHOST) == 0)) {
                if (strcmp(host, ip) == 0) {
                    ifName = celix_utils_strdup(ifa->ifa_name);
                    break;
                }
            }
        }

        freeifaddrs(ifaddr);
    }
    return ifName;
}

celix_status_t remoteServiceAdmin_destroyEndpointDescription(endpoint_description_t **description)
{
    celix_status_t status = CELIX_SUCCESS;

    celix_properties_destroy((*description)->properties);
    free((*description)->serviceName);
    free(*description);

    return status;
}


celix_status_t remoteServiceAdmin_getExportedServices(remote_service_admin_t *admin, celix_array_list_t** services) {
    celix_status_t status = CELIX_SUCCESS;
    return status;
}

celix_status_t remoteServiceAdmin_getImportedEndpoints(remote_service_admin_t *admin, celix_array_list_t** services) {
    celix_status_t status = CELIX_SUCCESS;
    return status;
}

celix_status_t remoteServiceAdmin_importService(remote_service_admin_t *admin, endpoint_description_t *endpointDescription, import_registration_t **out) {
    celix_status_t status = CELIX_SUCCESS;

    bool importService = false;
    const char *importConfigs = celix_properties_get(endpointDescription->properties, CELIX_RSA_SERVICE_IMPORTED_CONFIGS, NULL);
    if (importConfigs != NULL) {
        // Check whether this RSA must be imported
        char *ecCopy = strndup(importConfigs, strlen(importConfigs));
        const char delimiter[2] = ",";
        char *token, *savePtr;

        token = strtok_r(ecCopy, delimiter, &savePtr);
        while (token != NULL) {
            if (strncmp(celix_utils_trimInPlace(token), RSA_DFI_CONFIGURATION_TYPE, 1024) == 0) {
                importService = true;
                break;
            }

            token = strtok_r(NULL, delimiter, &savePtr);
        }

        free(ecCopy);
    } else {
        celix_logHelper_log(admin->loghelper, CELIX_LOG_LEVEL_WARNING, "Mandatory %s element missing from endpoint description",
                            CELIX_RSA_SERVICE_IMPORTED_CONFIGS);
    }

    if (importService) {
        import_registration_t *import = NULL;

        const char *objectClass = celix_properties_get(endpointDescription->properties, "objectClass", NULL);
        const char *serviceVersion = celix_properties_get(endpointDescription->properties, CELIX_FRAMEWORK_SERVICE_VERSION, NULL);

        celix_logHelper_log(admin->loghelper, CELIX_LOG_LEVEL_INFO, "RSA: Import service %s", endpointDescription->serviceName);
        celix_logHelper_log(admin->loghelper, CELIX_LOG_LEVEL_INFO, "Registering service factory (proxy) for service '%s'\n",
                      objectClass);

        if (objectClass != NULL) {
            status = importRegistration_create(admin->context, endpointDescription, objectClass, serviceVersion,
                                               (send_func_type )remoteServiceAdmin_send, admin,
                                               admin->logFile,
                                               &import);
        }

        if (status == CELIX_SUCCESS && import != NULL) {
            status = importRegistration_start(import);
        }

        celixThreadMutex_lock(&admin->importedServicesLock);
        celix_arrayList_add(admin->importedServices, import);
        celixThreadMutex_unlock(&admin->importedServicesLock);

        if (status == CELIX_SUCCESS) {
            *out = import;
        }
    }

    return status;
}

static void remoteServiceAdmin_removeDynamicIpUrlOfImportedRegistration(remote_service_admin_t* admin, import_registration_t *registration) {
    endpoint_description_t* endpoint = importRegistration_getEndpointDescription(registration);
    assert(endpoint != NULL);
    celix_imported_endpoint_url_ref_t* urlRef = celix_stringHashMap_get(admin->importedEndpointUrls, endpoint->id);
    if (urlRef != NULL) {
        celix_ref_put(&urlRef->ref, (void*)free);
        celix_stringHashMap_remove(admin->importedEndpointUrls, endpoint->id);
    }
    return;
}

celix_status_t remoteServiceAdmin_removeImportedService(remote_service_admin_t *admin, import_registration_t *registration) {
    celix_status_t status = CELIX_SUCCESS;
    celix_logHelper_log(admin->loghelper, CELIX_LOG_LEVEL_INFO, "RSA_DFI: Removing imported service");

    celixThreadMutex_lock(&admin->importedServicesLock);
    int i;
    int size = celix_arrayList_size(admin->importedServices);
    import_registration_t * current  = NULL;
    for (i = 0; i < size; i += 1) {
        current = celix_arrayList_get(admin->importedServices, i);
        if (current == registration) {
<<<<<<< HEAD
            arrayList_remove(admin->importedServices, i);
            remoteServiceAdmin_removeDynamicIpUrlOfImportedRegistration(admin, registration);
=======
            celix_arrayList_removeAt(admin->importedServices, i);
>>>>>>> 70548d61
            importRegistration_destroy(current);
            break;
        }
    }
    celixThreadMutex_unlock(&admin->importedServicesLock);

    return status;
}

static celix_status_t remoteServiceAdmin_useDynamicIpUrlsForEndpoint(remote_service_admin_t* rsa, endpoint_description_t* endpointDescription,
celix_status_t (*useUrl)(void* handle, const char* url), void* handle) {
    celix_status_t status = CELIX_ERROR_MAKE(CELIX_FACILITY_CURL,CURLE_COULDNT_CONNECT);
    celixThreadMutex_lock(&rsa->importedServicesLock);
    celix_imported_endpoint_url_ref_t* urlRef = celix_stringHashMap_get(rsa->importedEndpointUrls, endpointDescription->id);
    if (urlRef != NULL) {
        celix_ref_get(&urlRef->ref);
        celixThreadMutex_unlock(&rsa->importedServicesLock);
        status = useUrl(handle, urlRef->url);
        celix_ref_put(&urlRef->ref, (void*)free);
    } else {
        celixThreadMutex_unlock(&rsa->importedServicesLock);
    }
    if (status != CELIX_ERROR_MAKE(CELIX_FACILITY_CURL,CURLE_COULDNT_CONNECT)) {
        return status;
    }

    const char *serviceUrl = celix_properties_get(endpointDescription->properties, (char*) RSA_DFI_ENDPOINT_URL, "");
    const char *ipaddresses = celix_properties_get(endpointDescription->properties, CELIX_RSA_IP_ADDRESSES, NULL);
    int port = (int)celix_properties_getAsLong(endpointDescription->properties, CELIX_RSA_PORT, RSA_PORT_DEFAULT);
    celix_autofree char *ipStrListCopy = NULL;
    ipStrListCopy = celix_utils_strdup(ipaddresses);
    if (ipStrListCopy == NULL) {
        celix_logHelper_error(rsa->loghelper, "Error duplicating ip addresses");
        return CELIX_ENOMEM;
    }
    char url[256] = {0};
    char *savePtr = NULL;
    char *token = strtok_r(ipStrListCopy, ",", &savePtr);
    while (token != NULL) {
        char *ip = celix_utils_trimInPlace(token);
        struct sockaddr_in sa;
        if (inet_pton(AF_INET, ip, &(sa.sin_addr)) == 1) {
            snprintf(url, sizeof(url), "http://%s:%d%s", ip, port, serviceUrl);
        } else {
            snprintf(url, sizeof(url), "http://[%s]:%d%s", ip, port, serviceUrl);
        }
        status = useUrl(handle, url);
        if (status != CELIX_ERROR_MAKE(CELIX_FACILITY_CURL,CURLE_COULDNT_CONNECT)) {
            celix_imported_endpoint_url_ref_t* urlRefNew = calloc(1, sizeof(*urlRefNew) + strlen(url) + 1);
            if (urlRefNew == NULL) {
                celix_logHelper_error(rsa->loghelper, "Error allocating memory for imported endpoint url reference");
                return CELIX_ENOMEM;
            }
            celix_ref_init(&urlRefNew->ref);
            strcpy(urlRefNew->url, url);

            celixThreadMutex_lock(&rsa->importedServicesLock);
            if (celix_stringHashMap_put(rsa->importedEndpointUrls, endpointDescription->id, urlRefNew) != CELIX_SUCCESS) {
                celix_logHelper_logTssErrors(rsa->loghelper, CELIX_LOG_LEVEL_ERROR);
                celix_logHelper_error(rsa->loghelper, "Error storing imported endpoint url reference for endpoint %s", endpointDescription->id);
                celix_ref_put(&urlRefNew->ref, (void*)free);
            }else if (urlRef != NULL) {
                celix_ref_put(&urlRef->ref, (void*)free);
            }
            celixThreadMutex_unlock(&rsa->importedServicesLock);
            break;
        }
        token = strtok_r(NULL, ",", &savePtr);
    }
    return status;
}

static celix_status_t onUseUrlCallback(void* handle, const char* url) {
    CURL *curl = handle;
    curl_easy_setopt(curl, CURLOPT_URL, url);
    CURLcode ret = curl_easy_perform(curl);
    if (ret != CURLE_OK) {
        return CELIX_ERROR_MAKE(CELIX_FACILITY_CURL, ret);
    }
    return CELIX_SUCCESS;
}

static celix_status_t remoteServiceAdmin_send(void *handle, endpoint_description_t *endpointDescription, char *request, celix_properties_t *metadata, char **reply) {
    remote_service_admin_t * rsa = handle;

    struct celix_post_data post;
    post.readptr = request;
    post.size = strlen(request);
    post.read = 0;

    struct celix_get_data_reply get;
    get.buf = NULL;
    get.size = 0;
    get.stream = open_memstream(&get.buf, &get.size);

    const char *serviceUrl = celix_properties_get(endpointDescription->properties, (char*) RSA_DFI_ENDPOINT_URL, NULL);
    char url[256];
    snprintf(url, 256, "%s", serviceUrl);

    // assume the default timeout
    int timeout = DEFAULT_TIMEOUT;

    const char *timeoutStr = NULL;
    // Check if the endpoint has a timeout, if so, use it.
    timeoutStr = (char*) celix_properties_get(endpointDescription->properties, (char*) CELIX_RSA_REMOTE_PROXY_TIMEOUT, NULL);
    if (timeoutStr == NULL) {
        // If not, get the global variable and use that one.
        bundleContext_getProperty(rsa->context, (char*) CELIX_RSA_REMOTE_PROXY_TIMEOUT, &timeoutStr);
    }

    // Update timeout if a property is used to set it.
    if (timeoutStr != NULL) {
        timeout = atoi(timeoutStr);
    }

    celix_status_t status = CELIX_SUCCESS;
    CURL *curl;
    CURLcode res;

    curl = curl_easy_init();
    if(!curl) {
        fclose(get.stream);
        free(get.buf);
        status = CELIX_ILLEGAL_STATE;
    } else {
        struct curl_slist *metadataHeader = NULL;
        if (metadata != NULL && celix_properties_size(metadata) > 0) {
            CELIX_PROPERTIES_ITERATE(metadata, iter) {
                size_t length = strlen(iter.key) + strlen(iter.entry.value) + 18; // "X-RSA-Metadata-key: val\0"
                char header[length];
                snprintf(header, length, "X-RSA-Metadata-%s: %s", iter.key, iter.entry.value);
                metadataHeader = curl_slist_append(metadataHeader, header);
            }

            curl_easy_setopt(curl, CURLOPT_HTTPHEADER, metadataHeader);
        }

        curl_easy_setopt(curl, CURLOPT_NOSIGNAL, 1);
        curl_easy_setopt(curl, CURLOPT_TIMEOUT, timeout);
        curl_easy_setopt(curl, CURLOPT_POST, 1L);
        curl_easy_setopt(curl, CURLOPT_READFUNCTION, remoteServiceAdmin_readCallback);
        curl_easy_setopt(curl, CURLOPT_READDATA, &post);
        curl_easy_setopt(curl, CURLOPT_WRITEFUNCTION, remoteServiceAdmin_write);
        curl_easy_setopt(curl, CURLOPT_WRITEDATA, (void *)&get);
        curl_easy_setopt(curl, CURLOPT_POSTFIELDSIZE, (curl_off_t)post.size);
        if (rsa->curlShareEnabled) {
            curl_easy_setopt(curl, CURLOPT_SHARE, rsa->curlShare);
        }

        const char *ipaddresses = celix_properties_get(endpointDescription->properties, CELIX_RSA_IP_ADDRESSES, NULL);
        if (ipaddresses == NULL) {
            curl_easy_setopt(curl, CURLOPT_URL, url);
            res = curl_easy_perform(curl);
            status = (res == CURLE_OK) ? CELIX_SUCCESS:CELIX_ERROR_MAKE(CELIX_FACILITY_CURL,res);
        } else {
            status = remoteServiceAdmin_useDynamicIpUrlsForEndpoint(rsa, endpointDescription, onUseUrlCallback, curl);
        }

        fputc('\0', get.stream);
        fclose(get.stream);
        *reply = get.buf;
        if (status == CELIX_SUCCESS) {
            long httpCode = 0;
            curl_easy_getinfo(curl, CURLINFO_RESPONSE_CODE, &httpCode);
            status = (httpCode == 200/*HTTP OK*/) ? CELIX_SUCCESS : CELIX_ERROR_MAKE(CELIX_FACILITY_HTTP,httpCode);
        }

        curl_easy_cleanup(curl);
        curl_slist_free_all(metadataHeader);
    }

    return status;
}

static size_t remoteServiceAdmin_readCallback(void *voidBuffer, size_t size, size_t nmemb, void *userp) {
    struct celix_post_data *post = userp;
    size_t buffSize = size * nmemb;
    size_t readSize = post->size - post->read;
    if (readSize > buffSize) {
        readSize = buffSize;
    }
    void *startRead = (void*)(post->readptr + post->read);
    memcpy(voidBuffer, startRead, readSize);
    post->read += readSize;
    return readSize;
}

static size_t remoteServiceAdmin_write(void *contents, size_t size, size_t nmemb, void *userp) {
    struct celix_get_data_reply *get = userp;
    fwrite(contents, size, nmemb, get->stream);
    return size * nmemb;
}
<|MERGE_RESOLUTION|>--- conflicted
+++ resolved
@@ -94,12 +94,8 @@
     celix_thread_t stopExportsThread;
 
     celix_thread_mutex_t importedServicesLock;
-<<<<<<< HEAD
-    array_list_pt importedServices;
+    celix_array_list_t* importedServices;
     celix_string_hash_map_t* importedEndpointUrls;//key: endpointId, value: celix_imported_endpoint_url_ref_t*
-=======
-    celix_array_list_t* importedServices;
->>>>>>> 70548d61
 
     char *port;
     char *ip;
@@ -959,12 +955,8 @@
     for (i = 0; i < size; i += 1) {
         current = celix_arrayList_get(admin->importedServices, i);
         if (current == registration) {
-<<<<<<< HEAD
-            arrayList_remove(admin->importedServices, i);
+            celix_arrayList_removeAt(admin->importedServices, i);
             remoteServiceAdmin_removeDynamicIpUrlOfImportedRegistration(admin, registration);
-=======
-            celix_arrayList_removeAt(admin->importedServices, i);
->>>>>>> 70548d61
             importRegistration_destroy(current);
             break;
         }
@@ -1049,7 +1041,6 @@
 
 static celix_status_t remoteServiceAdmin_send(void *handle, endpoint_description_t *endpointDescription, char *request, celix_properties_t *metadata, char **reply) {
     remote_service_admin_t * rsa = handle;
-
     struct celix_post_data post;
     post.readptr = request;
     post.size = strlen(request);
