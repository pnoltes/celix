--- conflicted
+++ resolved
@@ -65,7 +65,6 @@
     bool isStatic;
 
     struct {
-        celix_thread_mutex_t mutex;
         zsock_t *socket;
         zcert_t *cert;
     } zmq;
@@ -88,7 +87,6 @@
     unsigned char originUUID[16];
     pubsub_msg_serializer_t *msgSer;
     pubsub_protocol_service_t *protSer;
-    celix_thread_mutex_t sendLock; //protects send & Seqnr
     unsigned int seqNr;
     void *headerBuffer;
     size_t headerBufferSize;
@@ -96,6 +94,7 @@
     size_t metadataBufferSize;
     void *footerBuffer;
     size_t footerBufferSize;
+    bool dataLocked; // protected ZMQ functions and seqNr
     struct {
         celix_thread_mutex_t mutex; //protects entries in struct
         unsigned long nrOfMessagesSend;
@@ -274,7 +273,6 @@
         sender->topic = strndup(topic, 1024 * 1024);
 
         celixThreadMutex_create(&sender->boundedServices.mutex, NULL);
-        celixThreadMutex_create(&sender->zmq.mutex, NULL);
         sender->boundedServices.map = hashMap_create(NULL, NULL, NULL, NULL);
     }
 
@@ -348,7 +346,6 @@
         celixThreadMutex_unlock(&sender->boundedServices.mutex);
 
         celixThreadMutex_destroy(&sender->boundedServices.mutex);
-        celixThreadMutex_destroy(&sender->zmq.mutex);
 
         pubsubInterceptorsHandler_destroy(sender->interceptorsHandler);
 
@@ -530,6 +527,11 @@
     free(entry);
 }
 
+static void psa_zmq_unlockData(void *unused __attribute__((unused)), void *hint) {
+    psa_zmq_send_msg_entry_t *entry = hint;
+    __atomic_store_n(&entry->dataLocked, false, __ATOMIC_RELEASE);
+}
+
 static int psa_zmq_topicPublicationSend(void* handle, unsigned int msgTypeId, const void *inMsg, celix_properties_t *metadata) {
     int status = CELIX_SUCCESS;
     psa_zmq_bounded_service_entry_t *bound = handle;
@@ -564,10 +566,16 @@
         }
 
         if (status == CELIX_SUCCESS /*ser ok*/) {
-            celixThreadMutex_lock(&entry->sendLock);
+            // Some ZMQ functions are not thread-safe, but this atomic compare exchange ensures one access at a time.
+            bool expected = false;
+            while(!__atomic_compare_exchange_n(&entry->dataLocked, &expected, true, false, __ATOMIC_ACQ_REL, __ATOMIC_ACQUIRE)) {
+                expected = false;
+                usleep(500);
+            }
 
             bool cont = pubsubInterceptorHandler_invokePreSend(sender->interceptorsHandler, entry->msgSer->msgName, msgTypeId, inMsg, &metadata);
             if (cont) {
+
                 pubsub_protocol_message_t message;
                 message.payload.payload = serializedOutput->iov_base;
                 message.payload.length = serializedOutput->iov_len;
@@ -583,16 +591,7 @@
                     message.metadata.metadata = NULL;
                 }
 
-<<<<<<< HEAD
                 entry->protSer->encodeFooter(entry->protSer->handle, &message, &entry->footerBuffer, &entry->footerBufferSize);
-=======
-                if(metadataLength > 1000000) {
-                    L_WARN("ERR LARGE METADATA DETECTED\n");
-                }
-                void *footerData = NULL;
-                size_t footerLength = 0;
-                entry->protSer->encodeFooter(entry->protSer->handle, &message, &footerData, &footerLength);
->>>>>>> 01dc53ea
 
                 message.header.msgId = msgTypeId;
                 message.header.seqNr = entry->seqNr;
@@ -604,26 +603,17 @@
                 message.header.payloadOffset = 0;
                 message.header.isLastSegment = 1;
                 message.header.convertEndianess = 0;
-<<<<<<< HEAD
-=======
 
                 // increase seqNr
                 entry->seqNr++;
->>>>>>> 01dc53ea
-
-                // increase seqNr
-                entry->seqNr++;
-
-<<<<<<< HEAD
+
                 entry->protSer->encodeHeader(entry->protSer->handle, &message, &entry->headerBuffer, &entry->headerBufferSize);
 
-=======
->>>>>>> 01dc53ea
                 errno = 0;
                 bool sendOk;
 
                 if (bound->parent->zeroCopyEnabled) {
-                    celixThreadMutex_lock(&sender->zmq.mutex);
+
                     zmq_msg_t msg1; // Header
                     zmq_msg_t msg2; // Payload
                     zmq_msg_t msg3; // Metadata
@@ -634,7 +624,7 @@
                     freeMsgEntry->serializedOutput = serializedOutput;
                     freeMsgEntry->serializedOutputLen = serializedOutputLen;
 
-                    zmq_msg_init_data(&msg1, entry->headerBuffer, entry->headerBufferSize, NULL, NULL);
+                    zmq_msg_init_data(&msg1, entry->headerBuffer, entry->headerBufferSize, psa_zmq_unlockData, entry);
                     //send header
                     int rc = zmq_msg_send(&msg1, socket, ZMQ_SNDMORE);
                     if (rc == -1) {
@@ -644,11 +634,7 @@
 
                     //send Payload
                     if (rc > 0) {
-<<<<<<< HEAD
                         int flag = ((entry->metadataBufferSize > 0)  || (entry->footerBufferSize > 0)) ? ZMQ_SNDMORE : 0;
-=======
-                        int flag = ((metadataLength > 0)  || (footerLength > 0)) ? ZMQ_SNDMORE : 0;
->>>>>>> 01dc53ea
                         zmq_msg_init_data(&msg2, payloadData, payloadLength, psa_zmq_freeMsg, freeMsgEntry);
                         rc = zmq_msg_send(&msg2, socket, flag);
                         if (rc == -1) {
@@ -658,15 +644,9 @@
                     }
 
                     //send MetaData
-<<<<<<< HEAD
                     if (rc > 0 && entry->metadataBufferSize > 0) {
                         int flag = (entry->footerBufferSize > 0 ) ? ZMQ_SNDMORE : 0;
                         zmq_msg_init_data(&msg3, entry->metadataBuffer, entry->metadataBufferSize, NULL, NULL);
-=======
-                    if (rc > 0 && metadataLength > 0) {
-                        int flag = (footerLength > 0 ) ? ZMQ_SNDMORE : 0;
-                        zmq_msg_init_data(&msg3, metadataData, metadataLength, psa_zmq_freeMsg, NULL);
->>>>>>> 01dc53ea
                         rc = zmq_msg_send(&msg3, socket, flag);
                         if (rc == -1) {
                             L_WARN("Error sending metadata msg. %s", strerror(errno));
@@ -675,21 +655,14 @@
                     }
 
                     //send Footer
-<<<<<<< HEAD
                     if (rc > 0 && entry->footerBufferSize > 0) {
                         zmq_msg_init_data(&msg4, entry->footerBuffer, entry->footerBufferSize, NULL, NULL);
-=======
-                    if (rc > 0 && footerLength > 0) {
-                        zmq_msg_init_data(&msg4, footerData, footerLength, psa_zmq_freeMsg, NULL);
->>>>>>> 01dc53ea
                         rc = zmq_msg_send(&msg4, socket, 0);
                         if (rc == -1) {
                             L_WARN("Error sending footer msg. %s", strerror(errno));
                             zmq_msg_close(&msg4);
                         }
                     }
-
-                    celixThreadMutex_unlock(&sender->zmq.mutex);
 
                     sendOk = rc > 0;
                 } else {
@@ -703,12 +676,7 @@
                     if (entry->footerBufferSize > 0) {
                         zmsg_addmem(msg, entry->footerBuffer, entry->footerBufferSize);
                     }
-                    if (footerLength > 0) {
-                        zmsg_addmem(msg, footerData, footerLength);
-                    }
-                    celixThreadMutex_lock(&sender->zmq.mutex);
                     int rc = zmsg_send(&msg, sender->zmq.socket);
-                    celixThreadMutex_unlock(&sender->zmq.mutex);
                     sendOk = rc == 0;
 
                     if (!sendOk) {
@@ -719,15 +687,8 @@
                     if (payloadData && (payloadData != message.payload.payload)) {
                         free(payloadData);
                     }
-<<<<<<< HEAD
-=======
-                    if (metadataData) {
-                        free(metadataData);
-                    }
-                    if (footerData) {
-                        free(footerData);
-                    }
->>>>>>> 01dc53ea
+
+                    __atomic_store_n(&entry->dataLocked, false, __ATOMIC_RELEASE);
                 }
                 pubsubInterceptorHandler_invokePostSend(sender->interceptorsHandler, entry->msgSer->msgName, msgTypeId, inMsg, metadata);
 
@@ -738,7 +699,6 @@
                     entry->msgSer->freeSerializeMsg(entry->msgSer->handle, serializedOutput, serializedOutputLen);
                 }
 
-                celixThreadMutex_unlock(&entry->sendLock);
                 if (sendOk) {
                     sendCountUpdate = 1;
                 } else {
