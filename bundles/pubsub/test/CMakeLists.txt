# Licensed to the Apache Software Foundation (ASF) under one
# or more contributor license agreements.  See the NOTICE file
# distributed with this work for additional information
# regarding copyright ownership.  The ASF licenses this file
# to you under the Apache License, Version 2.0 (the
# "License"); you may not use this file except in compliance
# with the License.  You may obtain a copy of the License at
# 
#   http://www.apache.org/licenses/LICENSE-2.0
# 
# Unless required by applicable law or agreed to in writing,
# software distributed under the License is distributed on an
# "AS IS" BASIS, WITHOUT WARRANTIES OR CONDITIONS OF ANY
# KIND, either express or implied.  See the License for the
# specific language governing permissions and limitations
# under the License.

find_package(CppUTest REQUIRED)
find_package(Jansson REQUIRED)

add_celix_bundle(pubsub_endpoint_sut
        #"Vanilla" bundle which is under test
        SOURCES
        test/sut_endpoint_activator.c
        VERSION 1.0.0
        )
target_include_directories(pubsub_endpoint_sut PRIVATE test)
target_link_libraries(pubsub_endpoint_sut PRIVATE Celix::pubsub_api)
celix_bundle_files(pubsub_endpoint_sut
        meta_data/msg.descriptor
        DESTINATION "META-INF/descriptors"
        )
celix_bundle_files(pubsub_endpoint_sut
        meta_data/ping2.properties
        DESTINATION "META-INF/topics/pub"
        )

add_celix_bundle(pubsub_endpoint_tst
        #Test bundle containing cpputests and uses celix_test_runner launcher instead of the celix launcher
        SOURCES
        test/tst_endpoint_activator.c
        VERSION 1.0.0
        )
target_link_libraries(pubsub_endpoint_tst PRIVATE Celix::framework Celix::pubsub_api)
celix_bundle_files(pubsub_endpoint_tst
        meta_data/msg.descriptor
        DESTINATION "META-INF/descriptors"
        )
celix_bundle_files(pubsub_endpoint_tst
        meta_data/pong3.properties
        DESTINATION "META-INF/topics/sub"
        )


add_celix_bundle(pubsub_loopback
        #"Vanilla" bundle which is under test
        SOURCES
        test/loopback_activator.c
        VERSION 1.0.0
        )
target_include_directories(pubsub_loopback PRIVATE test)
target_link_libraries(pubsub_loopback PRIVATE Celix::pubsub_api)
celix_bundle_files(pubsub_loopback
        meta_data/msg.descriptor
        DESTINATION "META-INF/descriptors"
        )
celix_bundle_files(pubsub_loopback
        meta_data/ping3.properties
        DESTINATION "META-INF/topics/pub"
        )
celix_bundle_files(pubsub_loopback
        meta_data/pong2.properties
        DESTINATION "META-INF/topics/sub"
        )

add_celix_bundle(pubsub_sut
    #"Vanilla" bundle which is under test
    SOURCES
        test/sut_activator.c
    VERSION 1.0.0
)
target_include_directories(pubsub_sut PRIVATE test)
target_link_libraries(pubsub_sut PRIVATE Celix::pubsub_api)
celix_bundle_files(pubsub_sut
    meta_data/msg.descriptor
    DESTINATION "META-INF/descriptors"
)
celix_bundle_files(pubsub_sut
    meta_data/ping.properties
    DESTINATION "META-INF/topics/pub"
)

add_celix_bundle(pubsub_tst
    #Test bundle containing cpputests and uses celix_test_runner launcher instead of the celix launcher
    SOURCES
        test/tst_activator.c
    VERSION 1.0.0
)
target_link_libraries(pubsub_tst PRIVATE Celix::framework Celix::pubsub_api)
celix_bundle_files(pubsub_tst
    meta_data/msg.descriptor
    DESTINATION "META-INF/descriptors"
)
celix_bundle_files(pubsub_tst
    meta_data/ping.properties
    DESTINATION "META-INF/topics/sub"
)

add_celix_bundle(pubsub_deadlock_sut
    #"Vanilla" bundle which is used to trigger a publisher added call
    SOURCES
    test/sut_activator.c
    VERSION 1.0.0
)
celix_bundle_files(pubsub_deadlock_sut
    meta_data/msg.descriptor
    DESTINATION "META-INF/descriptors"
)
celix_bundle_files(pubsub_deadlock_sut
    meta_data/deadlock.scope.properties
    DESTINATION "META-INF/topics/pub"
)
celix_bundle_files(pubsub_deadlock_sut
    meta_data/deadlock.scope2.properties
    DESTINATION "META-INF/topics/pub"
)
target_link_libraries(pubsub_deadlock_sut PRIVATE Celix::pubsub_api)

celix_get_bundle_file(pubsub_deadlock_sut DEADLOCK_SUT_BUNDLE_FILE)

add_celix_bundle(pubsub_serializer
        #serializer bundle
        SOURCES
        test/serializer_activator.cc
        VERSION 1.0.0
        )
target_include_directories(pubsub_serializer PRIVATE test)
target_link_libraries(pubsub_serializer PRIVATE Celix::pubsub_api Celix::pubsub_spi)

if (BUILD_PUBSUB_PSA_UDP_MC)
    add_celix_container(pubsub_udpmc_tests
            USE_CONFIG #ensures that a config.properties will be created with the launch bundles.
            LAUNCHER_SRC ${CMAKE_CURRENT_LIST_DIR}/test/test_runner.cc
            DIR ${CMAKE_CURRENT_BINARY_DIR}
            PROPERTIES
                LOGHELPER_STDOUT_FALLBACK_INCLUDE_DEBUG=true
            BUNDLES
                Celix::pubsub_serializer_json
                Celix::pubsub_topology_manager
                Celix::pubsub_admin_udp_multicast
                pubsub_sut
                pubsub_tst
    )
    target_link_libraries(pubsub_udpmc_tests PRIVATE Celix::pubsub_api ${CppUTest_LIBRARIES} Jansson Celix::dfi)
    target_include_directories(pubsub_udpmc_tests SYSTEM PRIVATE ${CppUTest_INCLUDE_DIR} test)

    add_celix_container(pstm_deadlock_udpmc_test
            USE_CONFIG #ensures that a config.properties will be created with the launch bundles.
            LAUNCHER_SRC ${CMAKE_CURRENT_LIST_DIR}/pstm_deadlock_test/test_runner.cc
            DIR ${CMAKE_CURRENT_BINARY_DIR}
            PROPERTIES
            LOGHELPER_STDOUT_FALLBACK_INCLUDE_DEBUG=true
            BUNDLES
            Celix::pubsub_serializer_json
            Celix::pubsub_protocol_wire_v2
            Celix::pubsub_topology_manager
<<<<<<< HEAD
            Celix::pubsub_admin_zmq
=======
            Celix::pubsub_admin_udp_multicast
            Celix::pubsub_protocol_wire_v2
>>>>>>> 031daa22
            Celix::shell
            Celix::shell_tui
            )
    target_compile_definitions(pstm_deadlock_udpmc_test PRIVATE -DDEADLOCK_SUT_BUNDLE_FILE=\"${DEADLOCK_SUT_BUNDLE_FILE}\")
    target_link_libraries(pstm_deadlock_udpmc_test PRIVATE Celix::pubsub_api GTest::gtest GTest::gtest_main Jansson Celix::dfi)
    target_include_directories(pstm_deadlock_udpmc_test SYSTEM PRIVATE pstm_deadlock_udpmc_test)

    #Note we do not link to bundles, as result (to ensure a bundle zip file is created) an dependency on the bundle is needed.
    add_dependencies(pstm_deadlock_udpmc_test pubsub_deadlock_sut_bundle)

    #Framework "bundle" has no cache dir. Default as "cache dir" the cwd is used.
    configure_file(${CMAKE_CURRENT_SOURCE_DIR}/meta_data/msg.descriptor ${CMAKE_CURRENT_BINARY_DIR}/pstm_deadlock_udpmc_test/META-INF/descriptors/msg.descriptor COPYONLY)
    configure_file(${CMAKE_CURRENT_SOURCE_DIR}/meta_data/deadlock.scope.properties ${CMAKE_CURRENT_BINARY_DIR}/pstm_deadlock_udpmc_test/META-INF/topics/pub/deadlock.properties COPYONLY)

    add_test(NAME pstm_deadlock_udpmc_test COMMAND pstm_deadlock_udpmc_test WORKING_DIRECTORY $<TARGET_PROPERTY:pstm_deadlock_udpmc_test,CONTAINER_LOC>)
    setup_target_for_coverage(pstm_deadlock_udpmc_test SCAN_DIR ..)

    #TODO fix issues with UDPMC and reanble test again
    #add_test(NAME pubsub_udpmc_tests COMMAND pubsub_udpmc_tests WORKING_DIRECTORY $<TARGET_PROPERTY:pubsub_udpmc_tests,CONTAINER_LOC>)
    #setup_target_for_coverage(pubsub_udpmc_tests SCAN_DIR ..)
endif()

if (BUILD_PUBSUB_PSA_TCP)
    add_celix_container(pubsub_tcp_tests
            USE_CONFIG #ensures that a config.properties will be created with the launch bundles.
            LAUNCHER_SRC ${CMAKE_CURRENT_LIST_DIR}/test/test_runner.cc
            DIR ${CMAKE_CURRENT_BINARY_DIR}
            PROPERTIES
            LOGHELPER_STDOUT_FALLBACK_INCLUDE_DEBUG=true
            BUNDLES
            Celix::shell
            Celix::shell_tui
            Celix::pubsub_serializer_json
            Celix::pubsub_protocol_wire_v2
            Celix::pubsub_topology_manager
            Celix::pubsub_admin_tcp
            pubsub_sut
            pubsub_tst
            )
    target_link_libraries(pubsub_tcp_tests PRIVATE Celix::pubsub_api ${CppUTest_LIBRARIES} Jansson Celix::dfi)
    target_include_directories(pubsub_tcp_tests SYSTEM PRIVATE ${CppUTest_INCLUDE_DIR} test)
    add_test(NAME pubsub_tcp_tests COMMAND pubsub_tcp_tests WORKING_DIRECTORY $<TARGET_PROPERTY:pubsub_tcp_tests,CONTAINER_LOC>)
    setup_target_for_coverage(pubsub_tcp_tests SCAN_DIR ..)


    add_celix_container(pubsub_tcp_endpoint_tests
            USE_CONFIG #ensures that a config.properties will be created with the launch bundles.
            LAUNCHER_SRC ${CMAKE_CURRENT_LIST_DIR}/test/test_endpoint_runner.cc
            DIR ${CMAKE_CURRENT_BINARY_DIR}
            PROPERTIES
            LOGHELPER_STDOUT_FALLBACK_INCLUDE_DEBUG=true
            BUNDLES
            Celix::shell
            Celix::shell_tui
            Celix::pubsub_serializer_json
            Celix::pubsub_protocol_wire_v2
            Celix::pubsub_topology_manager
            Celix::pubsub_admin_tcp
            pubsub_endpoint_tst
            pubsub_endpoint_sut
            pubsub_loopback
            )
    target_link_libraries(pubsub_tcp_endpoint_tests PRIVATE Celix::pubsub_api ${CppUTest_LIBRARIES} Jansson Celix::dfi)
    target_include_directories(pubsub_tcp_endpoint_tests SYSTEM PRIVATE ${CppUTest_INCLUDE_DIR} test)

    add_celix_container(pstm_deadlock_tcp_test
            USE_CONFIG #ensures that a config.properties will be created with the launch bundles.
            LAUNCHER_SRC ${CMAKE_CURRENT_LIST_DIR}/pstm_deadlock_test/test_runner.cc
            DIR ${CMAKE_CURRENT_BINARY_DIR}
            PROPERTIES
            LOGHELPER_STDOUT_FALLBACK_INCLUDE_DEBUG=true
            BUNDLES
            Celix::pubsub_serializer_json
            Celix::pubsub_protocol_wire_v2
            Celix::pubsub_topology_manager
<<<<<<< HEAD
            Celix::pubsub_admin_zmq
=======
            Celix::pubsub_admin_tcp
            Celix::pubsub_protocol_wire_v2
>>>>>>> 031daa22
            Celix::shell
            Celix::shell_tui
            )
    target_compile_definitions(pstm_deadlock_tcp_test PRIVATE -DDEADLOCK_SUT_BUNDLE_FILE=\"${DEADLOCK_SUT_BUNDLE_FILE}\")
    target_link_libraries(pstm_deadlock_tcp_test PRIVATE Celix::pubsub_api GTest::gtest GTest::gtest_main Jansson Celix::dfi)
    target_include_directories(pstm_deadlock_tcp_test SYSTEM PRIVATE pstm_deadlock_tcp_test)

    #Note we do not link to bundles, as result (to ensure a bundle zip file is created) an dependency on the bundle is needed.
    add_dependencies(pstm_deadlock_tcp_test pubsub_deadlock_sut_bundle)

    #Framework "bundle" has no cache dir. Default as "cache dir" the cwd is used.
    configure_file(${CMAKE_CURRENT_SOURCE_DIR}/meta_data/msg.descriptor ${CMAKE_CURRENT_BINARY_DIR}/pstm_deadlock_tcp_test/META-INF/descriptors/msg.descriptor COPYONLY)
    configure_file(${CMAKE_CURRENT_SOURCE_DIR}/meta_data/deadlock.scope.properties ${CMAKE_CURRENT_BINARY_DIR}/pstm_deadlock_tcp_test/META-INF/topics/pub/deadlock.properties COPYONLY)

    add_test(NAME pstm_deadlock_tcp_test COMMAND pstm_deadlock_tcp_test WORKING_DIRECTORY $<TARGET_PROPERTY:pstm_deadlock_tcp_test,CONTAINER_LOC>)
    setup_target_for_coverage(pstm_deadlock_tcp_test SCAN_DIR ..)

    #TCP Endpoint test is disabled because the test is not stable when running on Travis
    if (ENABLE_PUBSUB_PSA_TCP_ENDPOINT_TEST)
        add_test(NAME pubsub_tcp_endpoint_tests COMMAND pubsub_tcp_endpoint_tests WORKING_DIRECTORY $<TARGET_PROPERTY:pubsub_tcp_endpoint_tests,CONTAINER_LOC>)
        setup_target_for_coverage(pubsub_tcp_endpoint_tests SCAN_DIR ..)
    endif()
endif()

if (BUILD_PUBSUB_PSA_WS)
    add_celix_container(pubsub_websocket_tests
            USE_CONFIG
            LAUNCHER_SRC ${CMAKE_CURRENT_LIST_DIR}/test/test_runner.cc
            DIR ${CMAKE_CURRENT_BINARY_DIR}
            PROPERTIES
                LOGHELPER_STDOUT_FALLBACK_INCLUDE_DEBUG=true
                USE_WEBSOCKETS=true
                LISTENING_PORTS=8080
            BUNDLES
                Celix::pubsub_serializer_json
                Celix::http_admin
                Celix::pubsub_topology_manager
                Celix::pubsub_admin_websocket
                pubsub_sut
                pubsub_tst
    )
    target_link_libraries(pubsub_websocket_tests PRIVATE Celix::pubsub_api ${CppUTest_LIBRARIES} Jansson Celix::dfi)
    target_include_directories(pubsub_websocket_tests SYSTEM PRIVATE ${CppUTest_INCLUDE_DIR} test)
    add_test(NAME pubsub_websocket_tests COMMAND pubsub_websocket_tests WORKING_DIRECTORY $<TARGET_PROPERTY:pubsub_websocket_tests,CONTAINER_LOC>)
    setup_target_for_coverage(pubsub_websocket_tests SCAN_DIR ..)

    add_celix_container(pstm_deadlock_websocket_test
            USE_CONFIG #ensures that a config.properties will be created with the launch bundles.
            LAUNCHER_SRC ${CMAKE_CURRENT_LIST_DIR}/pstm_deadlock_test/test_runner.cc
            DIR ${CMAKE_CURRENT_BINARY_DIR}
            PROPERTIES
            LOGHELPER_STDOUT_FALLBACK_INCLUDE_DEBUG=true
            BUNDLES
            Celix::pubsub_serializer_json
            Celix::pubsub_protocol_wire_v2
            Celix::pubsub_topology_manager
<<<<<<< HEAD
            Celix::pubsub_admin_zmq
=======
            Celix::pubsub_admin_websocket
            Celix::pubsub_protocol_wire_v2
>>>>>>> 031daa22
            Celix::shell
            Celix::shell_tui
            )
    target_compile_definitions(pstm_deadlock_websocket_test PRIVATE -DDEADLOCK_SUT_BUNDLE_FILE=\"${DEADLOCK_SUT_BUNDLE_FILE}\")
    target_link_libraries(pstm_deadlock_websocket_test PRIVATE Celix::pubsub_api GTest::gtest GTest::gtest_main Jansson Celix::dfi)
    target_include_directories(pstm_deadlock_websocket_test SYSTEM PRIVATE pstm_deadlock_websocket_test)

    #Note we do not link to bundles, as result (to ensure a bundle zip file is created) an dependency on the bundle is needed.
    add_dependencies(pstm_deadlock_websocket_test pubsub_deadlock_sut_bundle)

    #Framework "bundle" has no cache dir. Default as "cache dir" the cwd is used.
    configure_file(${CMAKE_CURRENT_SOURCE_DIR}/meta_data/msg.descriptor ${CMAKE_CURRENT_BINARY_DIR}/pstm_deadlock_websocket_test/META-INF/descriptors/msg.descriptor COPYONLY)
    configure_file(${CMAKE_CURRENT_SOURCE_DIR}/meta_data/deadlock.scope.properties ${CMAKE_CURRENT_BINARY_DIR}/pstm_deadlock_websocket_test/META-INF/topics/pub/deadlock.properties COPYONLY)

    add_test(NAME pstm_deadlock_websocket_test COMMAND pstm_deadlock_websocket_test WORKING_DIRECTORY $<TARGET_PROPERTY:pstm_deadlock_websocket_test,CONTAINER_LOC>)
    setup_target_for_coverage(pstm_deadlock_websocket_test SCAN_DIR ..)
endif()

if (BUILD_PUBSUB_PSA_ZMQ)
    find_package(ZMQ REQUIRED)
    find_package(CZMQ REQUIRED)

    add_celix_container(pubsub_zmq_tests
            USE_CONFIG #ensures that a config.properties will be created with the launch bundles.
            LAUNCHER_SRC ${CMAKE_CURRENT_LIST_DIR}/test/test_runner.cc
            DIR ${CMAKE_CURRENT_BINARY_DIR}
            PROPERTIES
                LOGHELPER_STDOUT_FALLBACK_INCLUDE_DEBUG=true
            BUNDLES
                Celix::pubsub_serializer_json
                Celix::pubsub_protocol_wire_v1
                Celix::pubsub_topology_manager
                Celix::pubsub_admin_zmq
                pubsub_sut
                pubsub_tst
                pubsub_serializer
    )

    add_celix_container(pubsub_zmq_v2_tests
            USE_CONFIG #ensures that a config.properties will be created with the launch bundles.
            LAUNCHER_SRC ${CMAKE_CURRENT_LIST_DIR}/test/test_runner.cc
            DIR ${CMAKE_CURRENT_BINARY_DIR}
            PROPERTIES
                LOGHELPER_STDOUT_FALLBACK_INCLUDE_DEBUG=true
            BUNDLES
                Celix::pubsub_serializer_json
                Celix::pubsub_topology_manager
                Celix::pubsub_admin_zmq_v2
                Celix::pubsub_protocol_wire_v2
                pubsub_sut
                pubsub_tst
                pubsub_serializer
            )

    target_link_libraries(pubsub_zmq_tests PRIVATE Celix::pubsub_api ${CppUTest_LIBRARIES} Jansson Celix::dfi ZMQ::lib CZMQ::lib)
    target_include_directories(pubsub_zmq_tests SYSTEM PRIVATE ${CppUTest_INCLUDE_DIR} test)
    add_test(NAME pubsub_zmq_tests COMMAND pubsub_zmq_tests WORKING_DIRECTORY $<TARGET_PROPERTY:pubsub_zmq_tests,CONTAINER_LOC>)
    setup_target_for_coverage(pubsub_zmq_tests SCAN_DIR ..)

    target_link_libraries(pubsub_zmq_v2_tests PRIVATE Celix::pubsub_api ${CppUTest_LIBRARIES} Jansson Celix::dfi ZMQ::lib CZMQ::lib)
    target_include_directories(pubsub_zmq_v2_tests SYSTEM PRIVATE ${CppUTest_INCLUDE_DIR} test)
    add_test(NAME pubsub_zmq_v2_tests COMMAND pubsub_zmq_v2_tests WORKING_DIRECTORY $<TARGET_PROPERTY:pubsub_zmq_v2_tests,CONTAINER_LOC>)
    setup_target_for_coverage(pubsub_zmq_v2_tests SCAN_DIR ..)

    add_celix_container(pubsub_zmq_wire_v2_tests
        USE_CONFIG #ensures that a config.properties will be created with the launch bundles.
        LAUNCHER_SRC ${CMAKE_CURRENT_LIST_DIR}/test/test_runner.cc
        DIR ${CMAKE_CURRENT_BINARY_DIR}
        PROPERTIES
        LOGHELPER_STDOUT_FALLBACK_INCLUDE_DEBUG=true
        BUNDLES
        Celix::pubsub_serializer_json
        Celix::pubsub_protocol_wire_v2
        Celix::pubsub_topology_manager
        Celix::pubsub_admin_zmq
        pubsub_sut
        pubsub_tst
        pubsub_serializer
        )

    target_link_libraries(pubsub_zmq_wire_v2_tests PRIVATE Celix::pubsub_api ${CppUTest_LIBRARIES} Jansson Celix::dfi ZMQ::lib CZMQ::lib)
    target_include_directories(pubsub_zmq_wire_v2_tests SYSTEM PRIVATE ${CppUTest_INCLUDE_DIR} test)
    add_test(NAME pubsub_zmq_wire_v2_tests COMMAND pubsub_zmq_wire_v2_tests WORKING_DIRECTORY $<TARGET_PROPERTY:pubsub_zmq_wire_v2_tests,CONTAINER_LOC>)
    setup_target_for_coverage(pubsub_zmq_wire_v2_tests SCAN_DIR ..)


    add_celix_container(pubsub_zmq_zerocopy_tests
            USE_CONFIG #ensures that a config.properties will be created with the launch bundles.
            LAUNCHER_SRC ${CMAKE_CURRENT_LIST_DIR}/test/test_runner.cc
            DIR ${CMAKE_CURRENT_BINARY_DIR}
            PROPERTIES
                LOGHELPER_STDOUT_FALLBACK_INCLUDE_DEBUG=true
                PSA_ZMQ_ZEROCOPY_ENABLED=true
            BUNDLES
                Celix::pubsub_serializer_json
                Celix::pubsub_protocol_wire_v1
                Celix::pubsub_topology_manager
                Celix::pubsub_admin_zmq
                Celix::shell
                Celix::shell_tui
                pubsub_sut
                pubsub_tst
                pubsub_serializer
    )

    add_celix_container(pubsub_zmq_v2_zerocopy_tests
            USE_CONFIG #ensures that a config.properties will be created with the launch bundles.
            LAUNCHER_SRC ${CMAKE_CURRENT_LIST_DIR}/test/test_runner.cc
            DIR ${CMAKE_CURRENT_BINARY_DIR}
            PROPERTIES
                LOGHELPER_STDOUT_FALLBACK_INCLUDE_DEBUG=true
                PSA_ZMQ_ZEROCOPY_ENABLED=true
            BUNDLES
                Celix::pubsub_serializer_json
                Celix::pubsub_topology_manager
                Celix::pubsub_admin_zmq_v2
                Celix::pubsub_protocol_wire_v2
                Celix::shell
                Celix::shell_tui
                pubsub_sut
                pubsub_tst
                pubsub_serializer
            )
    target_link_libraries(pubsub_zmq_zerocopy_tests PRIVATE Celix::pubsub_api ${CppUTest_LIBRARIES} Jansson Celix::dfi ZMQ::lib CZMQ::lib)
    target_include_directories(pubsub_zmq_zerocopy_tests SYSTEM PRIVATE ${CppUTest_INCLUDE_DIR} test)

    add_test(NAME pubsub_zmq_zerocopy_tests COMMAND pubsub_zmq_zerocopy_tests WORKING_DIRECTORY $<TARGET_PROPERTY:pubsub_zmq_zerocopy_tests,CONTAINER_LOC>)
    setup_target_for_coverage(pubsub_zmq_zerocopy_tests SCAN_DIR ..)

    target_link_libraries(pubsub_zmq_v2_zerocopy_tests PRIVATE Celix::pubsub_api ${CppUTest_LIBRARIES} Jansson Celix::dfi ZMQ::lib CZMQ::lib)
    target_include_directories(pubsub_zmq_v2_zerocopy_tests SYSTEM PRIVATE ${CppUTest_INCLUDE_DIR} test)

    add_test(NAME pubsub_zmq_v2_zerocopy_tests COMMAND pubsub_zmq_v2_zerocopy_tests WORKING_DIRECTORY $<TARGET_PROPERTY:pubsub_zmq_v2_zerocopy_tests,CONTAINER_LOC>)
    setup_target_for_coverage(pubsub_zmq_v2_zerocopy_tests SCAN_DIR ..)

    add_celix_container(pubsub_zmq_zerocopy_wire_v2_tests
        USE_CONFIG #ensures that a config.properties will be created with the launch bundles.
        LAUNCHER_SRC ${CMAKE_CURRENT_LIST_DIR}/test/test_runner.cc
        DIR ${CMAKE_CURRENT_BINARY_DIR}
        PROPERTIES
        LOGHELPER_STDOUT_FALLBACK_INCLUDE_DEBUG=true
        PSA_ZMQ_ZEROCOPY_ENABLED=true
        BUNDLES
        Celix::pubsub_serializer_json
        Celix::pubsub_protocol_wire_v2
        Celix::pubsub_topology_manager
        Celix::pubsub_admin_zmq
        Celix::shell
        Celix::shell_tui
        pubsub_sut
        pubsub_tst
        pubsub_serializer
        )
    target_link_libraries(pubsub_zmq_zerocopy_wire_v2_tests PRIVATE Celix::pubsub_api ${CppUTest_LIBRARIES} Jansson Celix::dfi ZMQ::lib CZMQ::lib)
    target_include_directories(pubsub_zmq_zerocopy_wire_v2_tests SYSTEM PRIVATE ${CppUTest_INCLUDE_DIR} test)

    add_test(NAME pubsub_zmq_zerocopy_wire_v2_tests COMMAND pubsub_zmq_zerocopy_wire_v2_tests WORKING_DIRECTORY $<TARGET_PROPERTY:pubsub_zmq_zerocopy_wire_v2_tests,CONTAINER_LOC>)
    setup_target_for_coverage(pubsub_zmq_zerocopy_wire_v2_tests SCAN_DIR ..)

    add_celix_container(pstm_deadlock_zmq_test
            USE_CONFIG #ensures that a config.properties will be created with the launch bundles.
            LAUNCHER_SRC ${CMAKE_CURRENT_LIST_DIR}/pstm_deadlock_test/test_runner.cc
            DIR ${CMAKE_CURRENT_BINARY_DIR}
            PROPERTIES
            LOGHELPER_STDOUT_FALLBACK_INCLUDE_DEBUG=true
            BUNDLES
            Celix::pubsub_serializer_json
            Celix::pubsub_protocol_wire_v2
            Celix::pubsub_topology_manager
            Celix::pubsub_admin_zmq
            Celix::shell
            Celix::shell_tui
            )


    add_celix_container(pstm_deadlock_zmq_v2_test
            USE_CONFIG #ensures that a config.properties will be created with the launch bundles.
            LAUNCHER_SRC ${CMAKE_CURRENT_LIST_DIR}/pstm_deadlock_test/test_runner.cc
            DIR ${CMAKE_CURRENT_BINARY_DIR}
            PROPERTIES
            LOGHELPER_STDOUT_FALLBACK_INCLUDE_DEBUG=true
            BUNDLES
            Celix::pubsub_serializer_json
            Celix::pubsub_topology_manager
            Celix::pubsub_admin_zmq_v2
            Celix::pubsub_protocol_wire_v2
            Celix::shell
            Celix::shell_tui
            )
    target_compile_definitions(pstm_deadlock_zmq_test PRIVATE -DDEADLOCK_SUT_BUNDLE_FILE=\"${DEADLOCK_SUT_BUNDLE_FILE}\")
    target_link_libraries(pstm_deadlock_zmq_test PRIVATE Celix::pubsub_api GTest::gtest GTest::gtest_main Jansson Celix::dfi ZMQ::lib CZMQ::lib)
    target_include_directories(pstm_deadlock_zmq_test SYSTEM PRIVATE pstm_deadlock_zmq_test)

    #Note we do not link to bundles, as result (to ensure a bundle zip file is created) an dependency on the bundle is needed.
    add_dependencies(pstm_deadlock_zmq_test pubsub_deadlock_sut_bundle)

    #Framework "bundle" has no cache dir. Default as "cache dir" the cwd is used.
    configure_file(${CMAKE_CURRENT_SOURCE_DIR}/meta_data/msg.descriptor ${CMAKE_CURRENT_BINARY_DIR}/pstm_deadlock_zmq_test/META-INF/descriptors/msg.descriptor COPYONLY)
    configure_file(${CMAKE_CURRENT_SOURCE_DIR}/meta_data/deadlock.scope.properties ${CMAKE_CURRENT_BINARY_DIR}/pstm_deadlock_zmq_test/META-INF/topics/pub/deadlock.properties COPYONLY)

    add_test(NAME pstm_deadlock_zmq_test COMMAND pstm_deadlock_zmq_test WORKING_DIRECTORY $<TARGET_PROPERTY:pstm_deadlock_zmq_test,CONTAINER_LOC>)
    setup_target_for_coverage(pstm_deadlock_zmq_test SCAN_DIR ..)

    target_compile_definitions(pstm_deadlock_zmq_v2_test PRIVATE -DDEADLOCK_SUT_BUNDLE_FILE=\"${DEADLOCK_SUT_BUNDLE_FILE}\")
    target_link_libraries(pstm_deadlock_zmq_v2_test PRIVATE Celix::pubsub_api GTest::gtest GTest::gtest_main Jansson Celix::dfi ZMQ::lib CZMQ::lib)
    target_include_directories(pstm_deadlock_zmq_v2_test SYSTEM PRIVATE pstm_deadlock_zmq_v2_test)

    #Note we do not link to bundles, as result (to ensure a bundle zip file is created) an dependency on the bundle is needed.
    add_dependencies(pstm_deadlock_zmq_v2_test pubsub_deadlock_sut_bundle)

    #Framework "bundle" has no cache dir. Default as "cache dir" the cwd is used.
    configure_file(${CMAKE_CURRENT_SOURCE_DIR}/meta_data/msg.descriptor ${CMAKE_CURRENT_BINARY_DIR}/pstm_deadlock_zmq_v2_test/META-INF/descriptors/msg.descriptor COPYONLY)
    configure_file(${CMAKE_CURRENT_SOURCE_DIR}/meta_data/deadlock.scope.properties ${CMAKE_CURRENT_BINARY_DIR}/pstm_deadlock_zmq_v2_test/META-INF/topics/pub/deadlock.properties COPYONLY)

    add_test(NAME pstm_deadlock_zmq_v2_test COMMAND pstm_deadlock_zmq_v2_test WORKING_DIRECTORY $<TARGET_PROPERTY:pstm_deadlock_zmq_v2_test,CONTAINER_LOC>)
    setup_target_for_coverage(pstm_deadlock_zmq_v2_test SCAN_DIR ..)
endif ()<|MERGE_RESOLUTION|>--- conflicted
+++ resolved
@@ -164,12 +164,7 @@
             Celix::pubsub_serializer_json
             Celix::pubsub_protocol_wire_v2
             Celix::pubsub_topology_manager
-<<<<<<< HEAD
-            Celix::pubsub_admin_zmq
-=======
             Celix::pubsub_admin_udp_multicast
-            Celix::pubsub_protocol_wire_v2
->>>>>>> 031daa22
             Celix::shell
             Celix::shell_tui
             )
@@ -245,12 +240,7 @@
             Celix::pubsub_serializer_json
             Celix::pubsub_protocol_wire_v2
             Celix::pubsub_topology_manager
-<<<<<<< HEAD
-            Celix::pubsub_admin_zmq
-=======
             Celix::pubsub_admin_tcp
-            Celix::pubsub_protocol_wire_v2
->>>>>>> 031daa22
             Celix::shell
             Celix::shell_tui
             )
@@ -307,12 +297,7 @@
             Celix::pubsub_serializer_json
             Celix::pubsub_protocol_wire_v2
             Celix::pubsub_topology_manager
-<<<<<<< HEAD
-            Celix::pubsub_admin_zmq
-=======
             Celix::pubsub_admin_websocket
-            Celix::pubsub_protocol_wire_v2
->>>>>>> 031daa22
             Celix::shell
             Celix::shell_tui
             )
