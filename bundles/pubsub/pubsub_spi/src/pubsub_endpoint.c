/*
 * Licensed to the Apache Software Foundation (ASF) under one
 * or more contributor license agreements.  See the NOTICE file
 * distributed with this work for additional information
 * regarding copyright ownership.  The ASF licenses this file
 * to you under the Apache License, Version 2.0 (the
 * "License"); you may not use this file except in compliance
 * with the License.  You may obtain a copy of the License at
 *
 *   http://www.apache.org/licenses/LICENSE-2.0
 *
 * Unless required by applicable law or agreed to in writing,
 * software distributed under the License is distributed on an
 * "AS IS" BASIS, WITHOUT WARRANTIES OR CONDITIONS OF ANY
 *  KIND, either express or implied.  See the License for the
 * specific language governing permissions and limitations
 * under the License.
 */
/**
 * endpoint_description.c
 *
 *  \date       25 Jul 2014
 *  \author     <a href="mailto:dev@celix.apache.org">Apache Celix Project Team</a>
 *  \copyright  Apache License, Version 2.0
 */

#include <string.h>
#include <stdlib.h>
#include <uuid/uuid.h>
#include <celix_api.h>
#include <assert.h>

#include "celix_errno.h"
#include "celix_log.h"

#include "pubsub_endpoint.h"
#include "celix_constants.h"

#include "pubsub_utils.h"


static void pubsubEndpoint_setFields(celix_properties_t *psEp, const char* fwUUID, const char* scope, const char* topic, const char *pubsubType, const char *adminType, const char *serType, const char *protType, const celix_properties_t *topic_props);

static void pubsubEndpoint_setFields(celix_properties_t *ep, const char* fwUUID, const char* scope, const char* topic, const char *pubsubType, const char *adminType, const char *serType, const char *protType, const celix_properties_t *topic_props) {
    assert(ep != NULL);

    //copy topic properties
    if (topic_props != NULL) {
        const char *key = NULL;
        CELIX_PROPERTIES_FOR_EACH((celix_properties_t *) topic_props, key) {
            celix_properties_set(ep, key, celix_properties_get(topic_props, key, NULL));
        }
    }


    char endpointUuid[37];
    uuid_t endpointUid;
    uuid_generate(endpointUid);
    uuid_unparse(endpointUid, endpointUuid);
    celix_properties_set(ep, PUBSUB_ENDPOINT_UUID, endpointUuid);

    if (fwUUID != NULL) {
        celix_properties_set(ep, PUBSUB_ENDPOINT_FRAMEWORK_UUID, fwUUID);
    }

    if (scope != NULL) {
        celix_properties_set(ep, PUBSUB_ENDPOINT_TOPIC_SCOPE, scope);
    } else {
        celix_properties_set(ep, PUBSUB_ENDPOINT_TOPIC_SCOPE, PUBSUB_DEFAULT_ENDPOINT_SCOPE);
    }

    if (topic != NULL) {
        celix_properties_set(ep, PUBSUB_ENDPOINT_TOPIC_NAME, topic);
    }

    if (pubsubType != NULL) {
        celix_properties_set(ep, PUBSUB_ENDPOINT_TYPE, pubsubType);
    }

    if (adminType != NULL) {
        celix_properties_set(ep, PUBSUB_ENDPOINT_ADMIN_TYPE, adminType);
    }

    if (serType != NULL) {
        celix_properties_set(ep, PUBSUB_ENDPOINT_SERIALIZER, serType);
    }

    if (protType != NULL) {
        celix_properties_set(ep, PUBSUB_ENDPOINT_PROTOCOL, protType);
    }
}

celix_properties_t* pubsubEndpoint_create(
        const char* fwUUID,
        const char* scope,
        const char* topic,
        const char* pubsubType,
        const char* adminType,
        const char *serType,
        const char *protType,
        celix_properties_t *topic_props) {
    celix_properties_t *ep = celix_properties_create();
    pubsubEndpoint_setFields(ep, fwUUID, scope, topic, pubsubType, adminType, serType, protType, topic_props);
    if (!pubsubEndpoint_isValid(ep, true, true)) {
        celix_properties_destroy(ep);
        ep = NULL;
    }
    return ep;
}


struct retrieve_topic_properties_data {
    celix_properties_t *props;
    const char *scope;
    const char *topic;
    bool isPublisher;
};

static void retrieveTopicProperties(void *handle, const celix_bundle_t *bnd) {
    struct retrieve_topic_properties_data *data = handle;
    data->props = pubsub_utils_getTopicProperties(bnd, data->scope, data->topic, data->isPublisher);
}

celix_properties_t* pubsubEndpoint_createFromSubscriberSvc(bundle_context_t* ctx, long bundleId, const celix_properties_t *svcProps) {
    celix_properties_t *ep = celix_properties_create();

    const char* fwUUID = celix_bundleContext_getProperty(ctx, OSGI_FRAMEWORK_FRAMEWORK_UUID, NULL);
    const char* scope = celix_properties_get(svcProps,  PUBSUB_SUBSCRIBER_SCOPE, NULL);
    const char* topic = celix_properties_get(svcProps,  PUBSUB_SUBSCRIBER_TOPIC, NULL);

    struct retrieve_topic_properties_data data;
    data.props = NULL;
    data.isPublisher = false;
    data.scope = scope;
    data.topic = topic;
    celix_bundleContext_useBundle(ctx, bundleId, &data, retrieveTopicProperties);

    const char *pubsubType = PUBSUB_SUBSCRIBER_ENDPOINT_TYPE;

    pubsubEndpoint_setFields(ep, fwUUID, scope, topic, pubsubType, NULL, NULL, NULL, data.props);

    if (data.props != NULL) {
        celix_properties_destroy(data.props); //Can be deleted since setFields invokes properties_copy
    }

    if (!pubsubEndpoint_isValid(ep, false, false)) {
        celix_properties_destroy(ep);
        ep = NULL;
    }
    return ep;
}


celix_properties_t* pubsubEndpoint_createFromPublisherTrackerInfo(bundle_context_t *ctx, long bundleId, const char *filter) {
    celix_properties_t *ep = celix_properties_create();

    const char* fwUUID=NULL;
    bundleContext_getProperty(ctx, OSGI_FRAMEWORK_FRAMEWORK_UUID, &fwUUID);
    assert(fwUUID != NULL);

    char* topic = NULL;
    char* scopeFromFilter = NULL;
    pubsub_getPubSubInfoFromFilter(filter, &scopeFromFilter, &topic);
    const char *scope = scopeFromFilter;

    struct retrieve_topic_properties_data data;
    data.props = NULL;
    data.isPublisher = true;
    data.topic = topic;
    celix_bundleContext_useBundle(ctx, bundleId, &data, retrieveTopicProperties);

    if (data.props != NULL) {
        pubsubEndpoint_setFields(ep, fwUUID, scope, topic, PUBSUB_PUBLISHER_ENDPOINT_TYPE, NULL, NULL, NULL, data.props);
        celix_properties_destroy(data.props); //safe to delete, properties are copied in pubsubEndpoint_setFields
    }

    if (!pubsubEndpoint_isValid(ep, false, false)) {
        celix_properties_destroy(ep);
        ep = NULL;
    }

    free(topic);
    if (scope != NULL) {
        free(scopeFromFilter);
    }

    return ep;
}


bool pubsubEndpoint_equals(const celix_properties_t *psEp1, const celix_properties_t *psEp2) {
    if (psEp1 && psEp2) {
        const char *uuid1 = celix_properties_get(psEp1, PUBSUB_ENDPOINT_UUID, "entry1");
        const char *uuid2 = celix_properties_get(psEp1, PUBSUB_ENDPOINT_UUID, "entry1");
        return strcmp(uuid1, uuid2) == 0;
    } else {
        return false;
    }
}

char* pubsubEndpoint_createScopeTopicKey(const char* scope, const char* topic) {
    char *result = NULL;
    if (scope != NULL) {
        asprintf(&result, "%s:%s", scope, topic);
    } else {
        asprintf(&result, "default:%s", topic);
    }
    return result;
}

static bool checkProp(const celix_properties_t *props, const char *key) {
    const char *val = celix_properties_get(props, key, NULL);
    if (val == NULL) {
        fprintf(stderr, "[Error] Missing mandatory entry for endpoint. Missing key is '%s'\n", key);
    }
    return val != NULL;
}


bool pubsubEndpoint_isValid(const celix_properties_t *props, bool requireAdminType, bool requireSerializerType) {
    bool p1 = checkProp(props, PUBSUB_ENDPOINT_UUID);
    bool p2 = checkProp(props, PUBSUB_ENDPOINT_FRAMEWORK_UUID);
    bool p3 = checkProp(props, PUBSUB_ENDPOINT_TYPE);
    bool p4 = true;
    if (requireAdminType) {
        checkProp(props, PUBSUB_ENDPOINT_ADMIN_TYPE);
    }
    bool p5 = true;
    if (requireSerializerType) {
        checkProp(props, PUBSUB_ENDPOINT_SERIALIZER);
    }
    bool p6 = checkProp(props, PUBSUB_ENDPOINT_TOPIC_NAME);
<<<<<<< HEAD

=======
>>>>>>> 86918b96
    return p1 && p2 && p3 && p4 && p5 && p6;
}<|MERGE_RESOLUTION|>--- conflicted
+++ resolved
@@ -166,6 +166,7 @@
     struct retrieve_topic_properties_data data;
     data.props = NULL;
     data.isPublisher = true;
+    data.scope = scope;
     data.topic = topic;
     celix_bundleContext_useBundle(ctx, bundleId, &data, retrieveTopicProperties);
 
@@ -230,9 +231,5 @@
         checkProp(props, PUBSUB_ENDPOINT_SERIALIZER);
     }
     bool p6 = checkProp(props, PUBSUB_ENDPOINT_TOPIC_NAME);
-<<<<<<< HEAD
-
-=======
->>>>>>> 86918b96
     return p1 && p2 && p3 && p4 && p5 && p6;
 }