/*
 * Licensed to the Apache Software Foundation (ASF) under one
 * or more contributor license agreements.  See the NOTICE file
 * distributed with this work for additional information
 * regarding copyright ownership.  The ASF licenses this file
 * to you under the Apache License, Version 2.0 (the
 * "License"); you may not use this file except in compliance
 * with the License.  You may obtain a copy of the License at
 *
 *   http://www.apache.org/licenses/LICENSE-2.0
 *
 * Unless required by applicable law or agreed to in writing,
 * software distributed under the License is distributed on an
 * "AS IS" BASIS, WITHOUT WARRANTIES OR CONDITIONS OF ANY
 *  KIND, either express or implied.  See the License for the
 * specific language governing permissions and limitations
 * under the License.
 */

#ifndef CELIX_CELIX_EVENT_ADMIN_TEST_SUITE_BASE_CLASS_H
#define CELIX_CELIX_EVENT_ADMIN_TEST_SUITE_BASE_CLASS_H

<<<<<<< HEAD
#include <future>
=======
>>>>>>> bba867ac
#include <functional>

#include "celix_event_admin.h"
#include "celix_event_handler_service.h"
#include "celix_event_constants.h"
#include "celix_event_remote_provider_service.h"
#include "celix_bundle_context.h"
#include "celix_framework_factory.h"
#include "celix_constants.h"
#include <gtest/gtest.h>

class CelixEventAdminTestSuiteBaseClass : public ::testing::Test {
public:
    CelixEventAdminTestSuiteBaseClass() {

        auto props = celix_properties_create();
        celix_properties_set(props, CELIX_FRAMEWORK_CLEAN_CACHE_DIR_ON_CREATE, "true");
        celix_properties_set(props, CELIX_FRAMEWORK_CACHE_DIR, ".event_admin_test_cache");
        auto fwPtr = celix_frameworkFactory_createFramework(props);
        fw = std::shared_ptr<celix_framework_t>{fwPtr, [](celix_framework_t* f) {celix_frameworkFactory_destroyFramework(f);}};
        ctx = std::shared_ptr<celix_bundle_context_t>{celix_framework_getFrameworkContext(fw.get()), [](celix_bundle_context_t*){/*nop*/}};
    }

    ~CelixEventAdminTestSuiteBaseClass() override = default;

    void TestEventAdmin(void (*testBody)(celix_event_admin_t *ea, celix_bundle_context_t *ctx)) {
        auto ea = celix_eventAdmin_create(ctx.get());
        EXPECT_TRUE(ea != nullptr);
        auto status = celix_eventAdmin_start(ea);
        EXPECT_EQ(CELIX_SUCCESS, status);

        testBody(ea, ctx.get());

        status = celix_eventAdmin_stop(ea);
        EXPECT_EQ(CELIX_SUCCESS, status);
        celix_eventAdmin_destroy(ea);
    }

    void TestAddEventHandler(void (*addHandler)(void *handle, void *svc, const celix_properties_t *props), void (*removeHandler)(void *handle, void *svc, const celix_properties_t *props)) {
        auto ea = celix_eventAdmin_create(ctx.get());
        EXPECT_TRUE(ea != nullptr);
        auto status = celix_eventAdmin_start(ea);
        EXPECT_EQ(CELIX_SUCCESS, status);

        celix_event_handler_service_t handler;
        handler.handle = nullptr;
        handler.handleEvent = [](void *handle, const char *topic, const celix_properties_t *props) {
            (void)handle;
            (void)topic;
            (void)props;
            return CELIX_SUCCESS;
        };
        auto props = celix_properties_create();
        celix_properties_set(props, CELIX_FRAMEWORK_SERVICE_VERSION, CELIX_EVENT_HANDLER_SERVICE_VERSION);
        celix_properties_set(props, CELIX_EVENT_TOPIC, "org/celix/test");
        auto handlerSvcId = celix_bundleContext_registerService(ctx.get(), &handler, CELIX_EVENT_HANDLER_SERVICE_NAME, props);
        ASSERT_TRUE(handlerSvcId >= 0);

        celix_service_tracking_options_t opts{};
        opts.filter.serviceName = CELIX_EVENT_HANDLER_SERVICE_NAME;
        opts.filter.versionRange = CELIX_EVENT_HANDLER_SERVICE_VERSION;
        opts.callbackHandle = ea;
        opts.addWithProperties = addHandler;
        opts.removeWithProperties = removeHandler;
        long handlerTrkId = celix_bundleContext_trackServicesWithOptions(ctx.get(), &opts);
        EXPECT_TRUE(handlerTrkId >= 0);

        celix_bundleContext_unregisterService(ctx.get(), handlerSvcId);
        celix_bundleContext_stopTracker(ctx.get(), handlerTrkId);

        status = celix_eventAdmin_stop(ea);
        EXPECT_EQ(CELIX_SUCCESS, status);
        celix_eventAdmin_destroy(ea);
    }

    void TestSubscribeEvent(const char *topics) {
        auto ea = celix_eventAdmin_create(ctx.get());
        EXPECT_TRUE(ea != nullptr);
        auto status = celix_eventAdmin_start(ea);
        EXPECT_EQ(CELIX_SUCCESS, status);

        celix_event_handler_service_t handler;
        handler.handle = nullptr;
        handler.handleEvent = [](void *handle, const char *topic, const celix_properties_t *props) {
            (void)handle;
            (void)topic;
            (void)props;
            return CELIX_SUCCESS;
        };
        auto props = celix_properties_create();
        celix_properties_set(props, CELIX_FRAMEWORK_SERVICE_VERSION, CELIX_EVENT_HANDLER_SERVICE_VERSION);
        celix_properties_set(props, CELIX_EVENT_TOPIC, topics);

        auto handlerSvcId = celix_bundleContext_registerService(ctx.get(), &handler, CELIX_EVENT_HANDLER_SERVICE_NAME, props);
        ASSERT_TRUE(handlerSvcId >= 0);

        celix_service_tracking_options_t opts{};
        opts.filter.serviceName = CELIX_EVENT_HANDLER_SERVICE_NAME;
        opts.filter.versionRange = CELIX_EVENT_HANDLER_SERVICE_VERSION;
        opts.callbackHandle = ea;
        opts.addWithProperties = [](void *handle, void *svc, const celix_properties_t *props) {
            auto status = celix_eventAdmin_addEventHandlerWithProperties(handle, svc, props);
            EXPECT_EQ(CELIX_SUCCESS, status);
        };
        opts.removeWithProperties = [](void *handle, void *svc, const celix_properties_t *props) {
            auto status = celix_eventAdmin_removeEventHandlerWithProperties(handle, svc, props);
            EXPECT_EQ(CELIX_SUCCESS, status);
        };
        long handlerTrkId = celix_bundleContext_trackServicesWithOptions(ctx.get(), &opts);
        EXPECT_TRUE(handlerTrkId >= 0);

        celix_bundleContext_unregisterService(ctx.get(), handlerSvcId);
        celix_bundleContext_stopTracker(ctx.get(), handlerTrkId);

        status = celix_eventAdmin_stop(ea);
        EXPECT_EQ(CELIX_SUCCESS, status);
        celix_eventAdmin_destroy(ea);
    }

<<<<<<< HEAD
    void TestPublishEvent(const char *handlerTopics, const char *eventFilter, const std::function<void (celix_event_admin_t*)>& testBody,
                          const std::function<celix_status_t(void*, const char*, const celix_properties_t*)>& onHandleEvent, bool asyncUnordered = false) {
=======
    void TestPublishEvent(const char *handlerTopics, const char *eventFilter, std::function<void(celix_event_admin_t*)> testBody,
                          std::function<celix_status_t (void*, const char*, const celix_properties_t*)> onHandleEvent, bool asyncUnordered = false) {
>>>>>>> bba867ac
        auto ea = celix_eventAdmin_create(ctx.get());
        EXPECT_TRUE(ea != nullptr);
        auto status = celix_eventAdmin_start(ea);
        EXPECT_EQ(CELIX_SUCCESS, status);
<<<<<<< HEAD

        struct test_event_handler_data {
            void* data;
            const std::function<celix_status_t(void*, const char*, const celix_properties_t*)>& handleEvent;
        };
        struct test_event_handler_data handlerData{ea, onHandleEvent};
        celix_event_handler_service_t handler;
        handler.handle = &handlerData;
        handler.handleEvent = [](void* handle, const char* topic, const celix_properties_t* props) {
            auto handlerData = static_cast<struct test_event_handler_data*>(handle);
            return handlerData->handleEvent(handlerData->data, topic, props);
=======
        struct celix_handle_event_callback_data {
                std::function<celix_status_t (void*, const char*, const celix_properties_t*)> onHandleEvent;
                void* handle;
        } data{onHandleEvent, ea};
        celix_event_handler_service_t handler;
        handler.handle = &data;
        handler.handleEvent = [](void *handle, const char *topic, const celix_properties_t *props) {
            auto data = static_cast<celix_handle_event_callback_data*>(handle);
            return data->onHandleEvent(data->handle, topic, props);
>>>>>>> bba867ac
        };
        auto props = celix_properties_create();
        celix_properties_set(props, CELIX_FRAMEWORK_SERVICE_VERSION, CELIX_EVENT_HANDLER_SERVICE_VERSION);
        celix_properties_set(props, CELIX_EVENT_TOPIC, handlerTopics);
        if (eventFilter) {
            celix_properties_set(props, CELIX_EVENT_FILTER, eventFilter);
        }
        if (asyncUnordered) {
            celix_properties_set(props, CELIX_EVENT_DELIVERY, CELIX_EVENT_DELIVERY_ASYNC_UNORDERED);
        }

        auto handlerSvcId = celix_bundleContext_registerService(ctx.get(), &handler, CELIX_EVENT_HANDLER_SERVICE_NAME, props);
        ASSERT_TRUE(handlerSvcId >= 0);

        celix_service_tracking_options_t opts{};
        opts.filter.serviceName = CELIX_EVENT_HANDLER_SERVICE_NAME;
        opts.filter.versionRange = CELIX_EVENT_HANDLER_SERVICE_VERSION;
        opts.callbackHandle = ea;
        opts.addWithProperties = [](void *handle, void *svc, const celix_properties_t *props) {
            auto status = celix_eventAdmin_addEventHandlerWithProperties(handle, svc, props);
            EXPECT_EQ(CELIX_SUCCESS, status);
        };
        opts.removeWithProperties = [](void *handle, void *svc, const celix_properties_t *props) {
            auto status = celix_eventAdmin_removeEventHandlerWithProperties(handle, svc, props);
            EXPECT_EQ(CELIX_SUCCESS, status);
        };
        long handlerTrkId = celix_bundleContext_trackServicesWithOptions(ctx.get(), &opts);
        EXPECT_TRUE(handlerTrkId >= 0);

        testBody(ea);

        celix_bundleContext_stopTracker(ctx.get(), handlerTrkId);
        celix_bundleContext_unregisterService(ctx.get(), handlerSvcId);

        status = celix_eventAdmin_stop(ea);
        EXPECT_EQ(CELIX_SUCCESS, status);
        celix_eventAdmin_destroy(ea);
    }

    void TestPublishEventToRemote(const std::function<void(celix_event_admin_t*)>& testBody, celix_event_remote_provider_service_t* remoteProviderService) {
        TestPublishEvent("*", nullptr, [&testBody, remoteProviderService](celix_event_admin_t* ea) {
            celix_autoptr(celix_properties_t) props = celix_properties_create();
            celix_properties_setLong(props, CELIX_FRAMEWORK_SERVICE_ID, 123);
            auto status = celix_eventAdmin_addRemoteProviderService(ea, remoteProviderService, props);
            EXPECT_EQ(CELIX_SUCCESS, status);
            testBody(ea);
        }, [](void*, const char*, const celix_properties_t*) { return CELIX_SUCCESS;});
    }

    std::shared_ptr<celix_framework_t> fw{};
    std::shared_ptr<celix_bundle_context_t> ctx{};
};

#endif //CELIX_CELIX_EVENT_ADMIN_TEST_SUITE_BASE_CLASS_H<|MERGE_RESOLUTION|>--- conflicted
+++ resolved
@@ -20,12 +20,8 @@
 #ifndef CELIX_CELIX_EVENT_ADMIN_TEST_SUITE_BASE_CLASS_H
 #define CELIX_CELIX_EVENT_ADMIN_TEST_SUITE_BASE_CLASS_H
 
-<<<<<<< HEAD
+#include <functional>
 #include <future>
-=======
->>>>>>> bba867ac
-#include <functional>
-
 #include "celix_event_admin.h"
 #include "celix_event_handler_service.h"
 #include "celix_event_constants.h"
@@ -143,32 +139,14 @@
         celix_eventAdmin_destroy(ea);
     }
 
-<<<<<<< HEAD
     void TestPublishEvent(const char *handlerTopics, const char *eventFilter, const std::function<void (celix_event_admin_t*)>& testBody,
                           const std::function<celix_status_t(void*, const char*, const celix_properties_t*)>& onHandleEvent, bool asyncUnordered = false) {
-=======
-    void TestPublishEvent(const char *handlerTopics, const char *eventFilter, std::function<void(celix_event_admin_t*)> testBody,
-                          std::function<celix_status_t (void*, const char*, const celix_properties_t*)> onHandleEvent, bool asyncUnordered = false) {
->>>>>>> bba867ac
-        auto ea = celix_eventAdmin_create(ctx.get());
-        EXPECT_TRUE(ea != nullptr);
-        auto status = celix_eventAdmin_start(ea);
-        EXPECT_EQ(CELIX_SUCCESS, status);
-<<<<<<< HEAD
-
-        struct test_event_handler_data {
-            void* data;
-            const std::function<celix_status_t(void*, const char*, const celix_properties_t*)>& handleEvent;
-        };
-        struct test_event_handler_data handlerData{ea, onHandleEvent};
-        celix_event_handler_service_t handler;
-        handler.handle = &handlerData;
-        handler.handleEvent = [](void* handle, const char* topic, const celix_properties_t* props) {
-            auto handlerData = static_cast<struct test_event_handler_data*>(handle);
-            return handlerData->handleEvent(handlerData->data, topic, props);
-=======
+        auto ea = celix_eventAdmin_create(ctx.get());
+        EXPECT_TRUE(ea != nullptr);
+        auto status = celix_eventAdmin_start(ea);
+        EXPECT_EQ(CELIX_SUCCESS, status);
         struct celix_handle_event_callback_data {
-                std::function<celix_status_t (void*, const char*, const celix_properties_t*)> onHandleEvent;
+                std::function<celix_status_t (void*, const char*, const celix_properties_t*)>& onHandleEvent;
                 void* handle;
         } data{onHandleEvent, ea};
         celix_event_handler_service_t handler;
@@ -176,7 +154,6 @@
         handler.handleEvent = [](void *handle, const char *topic, const celix_properties_t *props) {
             auto data = static_cast<celix_handle_event_callback_data*>(handle);
             return data->onHandleEvent(data->handle, topic, props);
->>>>>>> bba867ac
         };
         auto props = celix_properties_create();
         celix_properties_set(props, CELIX_FRAMEWORK_SERVICE_VERSION, CELIX_EVENT_HANDLER_SERVICE_VERSION);
