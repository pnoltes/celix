# Licensed to the Apache Software Foundation (ASF) under one
# or more contributor license agreements.  See the NOTICE file
# distributed with this work for additional information
# regarding copyright ownership.  The ASF licenses this file
# to you under the Apache License, Version 2.0 (the
# "License"); you may not use this file except in compliance
# with the License.  You may obtain a copy of the License at
# 
#   http://www.apache.org/licenses/LICENSE-2.0
# 
# Unless required by applicable law or agreed to in writing,
# software distributed under the License is distributed on an
# "AS IS" BASIS, WITHOUT WARRANTIES OR CONDITIONS OF ANY
# KIND, either express or implied.  See the License for the
# specific language governing permissions and limitations
# under the License.

include_directories("private/include")
include_directories("../../../utils/public/include")
include_directories("../calculator_service/public/include")
include_directories("../../../shell/public/include")

add_bundle(calculator_shell SOURCES
    private/src/add_command 
    private/src/sub_command
    private/src/sqrt_command
    private/src/calculator_shell_activator
    
    private/include/add_command.h
    private/include/sqrt_command.h
    private/include/sub_command.h
    
    VERSION 0.0.1
    SYMBOLIC_NAME "apache_celix_remoting_calculator_shell"
)

<<<<<<< HEAD
bundle_files(calculator_shell 
    ../calculator_service/public/include/org.apache.celix.calc.api.Calculator2.descriptor
    DESTINATION .
=======

        FILES
            ../calculator_service/public/include/org.apache.celix.calc.api.Calculator2.descriptor
            #private/include/org.apache.celix.calc.api.Calculator2.descriptor ##Use this descriptor in case you want to try out versioning!
>>>>>>> 2eac60ef
)

target_link_libraries(calculator_shell celix_framework)<|MERGE_RESOLUTION|>--- conflicted
+++ resolved
@@ -34,16 +34,10 @@
     SYMBOLIC_NAME "apache_celix_remoting_calculator_shell"
 )
 
-<<<<<<< HEAD
 bundle_files(calculator_shell 
     ../calculator_service/public/include/org.apache.celix.calc.api.Calculator2.descriptor
+    #private/include/org.apache.celix.calc.api.Calculator2.descriptor ##Use this descriptor in case you want to try out versioning!
     DESTINATION .
-=======
-
-        FILES
-            ../calculator_service/public/include/org.apache.celix.calc.api.Calculator2.descriptor
-            #private/include/org.apache.celix.calc.api.Calculator2.descriptor ##Use this descriptor in case you want to try out versioning!
->>>>>>> 2eac60ef
 )
 
 target_link_libraries(calculator_shell celix_framework)