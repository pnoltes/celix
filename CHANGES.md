--- conflicted
+++ resolved
@@ -35,17 +35,6 @@
 - C++17 string_view support is removed from the utils and framework lib.
 - Apache Celix CMake bundle functions without a celix_ prefix or infix are removed.
 - Apache Celix CMake support for creating docker images and creating runtimes dirs is removed.
-<<<<<<< HEAD
-- Support and usage of "service.lang" service property is removed. 
-- pubsub_serializer.h is removed and no longer supported. Use pubsub_message_serialization_service.h instead.
-- C Properties are no longer a direct typedef o `hashmap`. 
-- celix_string/long_hashmap put functions now return a celix_status_t instead of bool (value replaced). 
-  THe celix_status_t is used to indicate an ENOMEM error.
-
-## New Features
-
-- Basic type support for value in celix Properties.
-=======
 - Support and usage of "service.lang" service property is removed.
 - Rename of `CELIX_FRAMEWORK_FRAMEWORK_CACHE_DIR` config property to `CELIX_FRAMEWORK_CACHE_DIR`.
 - Rename of `OSGI_FRAMEWORK_FRAMEWORK_UUID` config property to `CELIX_FRAMEWORK_UUID`.
@@ -59,7 +48,15 @@
   - The `OSGI_FRAMEWORK_UUID` ("org.osgi.framework.uuid") config property, replacement is `CELIX_FRAMEWORK_UUID`.
 - Removed support for bundle activator symbols without a `celix_` prefix.
 - Removed service property constant `CELIX_FRAMEWORK_SERVICE_PID`.
->>>>>>> 25463cf8
+- Support and usage of "service.lang" service property is removed. 
+- pubsub_serializer.h is removed and no longer supported. Use pubsub_message_serialization_service.h instead.
+- C Properties are no longer a direct typedef of `hashmap`. 
+- celix_string/long_hashmap put functions now return a celix_status_t instead of bool (value replaced). 
+  THe celix_status_t is used to indicate an ENOMEM error.
+
+## New Features
+
+- Basic type support for value in celix Properties.
 
 # Noteworthy Changes for 2.4.0 (2023-09-27)
 
